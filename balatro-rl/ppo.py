--- conflicted
+++ resolved
@@ -154,7 +154,6 @@
 class Agent(nn.Module):
     def __init__(self, envs, card_dim=64, hidden_size=512, lstm_layers=2):
         super().__init__()
-<<<<<<< HEAD
         
         # Feature encoder for structured observations
         from feature_encoder import BalatroFeatureEncoder
@@ -168,17 +167,6 @@
         # Calculate input size: 6 component types * hidden_size + game_state_hidden
         encoder_output_size = hidden_size * 6 + hidden_size
         
-=======
-        self.text_encoder = AutoModelForCausalLM.from_pretrained(model)
-        #freeze the text encoder parameters
-        for param in self.text_encoder.parameters():
-            param.requires_grad = False
-        # Set the text encoder to evaluation mode
-        self.text_encoder.eval()
-        self.tokenizer = AutoTokenizer.from_pretrained(model)
-        if self.tokenizer.pad_token is None:
-            self.tokenizer.pad_token = self.tokenizer.eos_token
->>>>>>> 77ef265e
         self.torso = nn.LSTM(
             input_size=encoder_output_size,
             hidden_size=hidden_size,
