version = 1
revision = 2
requires-python = ">=3.11"
resolution-markers = [
<<<<<<< HEAD
    "python_full_version >= '3.12' and sys_platform == 'linux'",
    "python_full_version >= '3.12' and sys_platform != 'linux'",
    "python_full_version < '3.12' and sys_platform == 'linux'",
    "python_full_version < '3.12' and sys_platform != 'linux'",
=======
    "python_full_version >= '3.12' and platform_machine == 'aarch64' and sys_platform == 'linux'",
    "python_full_version >= '3.12' and platform_machine != 'aarch64' and sys_platform == 'linux'",
    "python_full_version >= '3.12' and sys_platform == 'darwin'",
    "python_full_version >= '3.12' and sys_platform != 'darwin' and sys_platform != 'linux'",
    "python_full_version < '3.12' and platform_machine == 'aarch64' and sys_platform == 'linux'",
    "python_full_version < '3.12' and platform_machine != 'aarch64' and sys_platform == 'linux'",
    "python_full_version < '3.12' and sys_platform == 'darwin'",
    "python_full_version < '3.12' and sys_platform != 'darwin' and sys_platform != 'linux'",
>>>>>>> 77ef265e
]

[[package]]
name = "absl-py"
version = "2.3.1"
source = { registry = "https://pypi.org/simple" }
sdist = { url = "https://files.pythonhosted.org/packages/10/2a/c93173ffa1b39c1d0395b7e842bbdc62e556ca9d8d3b5572926f3e4ca752/absl_py-2.3.1.tar.gz", hash = "sha256:a97820526f7fbfd2ec1bce83f3f25e3a14840dac0d8e02a0b71cd75db3f77fc9", size = 116588, upload-time = "2025-07-03T09:31:44.05Z" }
wheels = [
    { url = "https://files.pythonhosted.org/packages/8f/aa/ba0014cc4659328dc818a28827be78e6d97312ab0cb98105a770924dc11e/absl_py-2.3.1-py3-none-any.whl", hash = "sha256:eeecf07f0c2a93ace0772c92e596ace6d3d3996c042b2128459aaae2a76de11d", size = 135811, upload-time = "2025-07-03T09:31:42.253Z" },
]

[[package]]
name = "annotated-types"
version = "0.7.0"
source = { registry = "https://pypi.org/simple" }
sdist = { url = "https://files.pythonhosted.org/packages/ee/67/531ea369ba64dcff5ec9c3402f9f51bf748cec26dde048a2f973a4eea7f5/annotated_types-0.7.0.tar.gz", hash = "sha256:aff07c09a53a08bc8cfccb9c85b05f1aa9a2a6f23728d790723543408344ce89", size = 16081, upload-time = "2024-05-20T21:33:25.928Z" }
wheels = [
    { url = "https://files.pythonhosted.org/packages/78/b6/6307fbef88d9b5ee7421e68d78a9f162e0da4900bc5f5793f6d3d0e34fb8/annotated_types-0.7.0-py3-none-any.whl", hash = "sha256:1f02e8b43a8fbbc3f3e0d4f0f4bfc8131bcb4eebe8849b8e5c773f3a1c582a53", size = 13643, upload-time = "2024-05-20T21:33:24.1Z" },
]

[[package]]
name = "balatro-controllers"
version = "0.1.0"
source = { directory = "../balatro-controllers" }

[[package]]
name = "balatro-rl"
version = "0.1.0"
source = { virtual = "." }
dependencies = [
    { name = "balatro-controllers" },
    { name = "gymnasium", extra = ["other"] },
    { name = "numpy" },
    { name = "tensorboard" },
    { name = "torch" },
    { name = "tqdm" },
    { name = "tyro" },
    { name = "wandb" },
]

[package.metadata]
requires-dist = [
    { name = "balatro-controllers", directory = "../balatro-controllers" },
    { name = "gymnasium", extras = ["other"], specifier = ">=1.2.0" },
    { name = "numpy", specifier = ">=2.3.1" },
    { name = "tensorboard", specifier = ">=2.20.0" },
    { name = "torch", specifier = ">=2.7.1" },
    { name = "tqdm", specifier = ">=4.67.1" },
    { name = "tyro", specifier = ">=0.9.26" },
    { name = "wandb", specifier = ">=0.21.0" },
]

[[package]]
name = "certifi"
version = "2025.7.14"
source = { registry = "https://pypi.org/simple" }
sdist = { url = "https://files.pythonhosted.org/packages/b3/76/52c535bcebe74590f296d6c77c86dabf761c41980e1347a2422e4aa2ae41/certifi-2025.7.14.tar.gz", hash = "sha256:8ea99dbdfaaf2ba2f9bac77b9249ef62ec5218e7c2b2e903378ed5fccf765995", size = 163981, upload-time = "2025-07-14T03:29:28.449Z" }
wheels = [
    { url = "https://files.pythonhosted.org/packages/4f/52/34c6cf5bb9285074dc3531c437b3919e825d976fde097a7a73f79e726d03/certifi-2025.7.14-py3-none-any.whl", hash = "sha256:6b31f564a415d79ee77df69d757bb49a5bb53bd9f756cbbe24394ffd6fc1f4b2", size = 162722, upload-time = "2025-07-14T03:29:26.863Z" },
]

[[package]]
name = "charset-normalizer"
version = "3.4.2"
source = { registry = "https://pypi.org/simple" }
sdist = { url = "https://files.pythonhosted.org/packages/e4/33/89c2ced2b67d1c2a61c19c6751aa8902d46ce3dacb23600a283619f5a12d/charset_normalizer-3.4.2.tar.gz", hash = "sha256:5baececa9ecba31eff645232d59845c07aa030f0c81ee70184a90d35099a0e63", size = 126367, upload-time = "2025-05-02T08:34:42.01Z" }
wheels = [
    { url = "https://files.pythonhosted.org/packages/05/85/4c40d00dcc6284a1c1ad5de5e0996b06f39d8232f1031cd23c2f5c07ee86/charset_normalizer-3.4.2-cp311-cp311-macosx_10_9_universal2.whl", hash = "sha256:be1e352acbe3c78727a16a455126d9ff83ea2dfdcbc83148d2982305a04714c2", size = 198794, upload-time = "2025-05-02T08:32:11.945Z" },
    { url = "https://files.pythonhosted.org/packages/41/d9/7a6c0b9db952598e97e93cbdfcb91bacd89b9b88c7c983250a77c008703c/charset_normalizer-3.4.2-cp311-cp311-manylinux_2_17_aarch64.manylinux2014_aarch64.whl", hash = "sha256:aa88ca0b1932e93f2d961bf3addbb2db902198dca337d88c89e1559e066e7645", size = 142846, upload-time = "2025-05-02T08:32:13.946Z" },
    { url = "https://files.pythonhosted.org/packages/66/82/a37989cda2ace7e37f36c1a8ed16c58cf48965a79c2142713244bf945c89/charset_normalizer-3.4.2-cp311-cp311-manylinux_2_17_ppc64le.manylinux2014_ppc64le.whl", hash = "sha256:d524ba3f1581b35c03cb42beebab4a13e6cdad7b36246bd22541fa585a56cccd", size = 153350, upload-time = "2025-05-02T08:32:15.873Z" },
    { url = "https://files.pythonhosted.org/packages/df/68/a576b31b694d07b53807269d05ec3f6f1093e9545e8607121995ba7a8313/charset_normalizer-3.4.2-cp311-cp311-manylinux_2_17_s390x.manylinux2014_s390x.whl", hash = "sha256:28a1005facc94196e1fb3e82a3d442a9d9110b8434fc1ded7a24a2983c9888d8", size = 145657, upload-time = "2025-05-02T08:32:17.283Z" },
    { url = "https://files.pythonhosted.org/packages/92/9b/ad67f03d74554bed3aefd56fe836e1623a50780f7c998d00ca128924a499/charset_normalizer-3.4.2-cp311-cp311-manylinux_2_17_x86_64.manylinux2014_x86_64.whl", hash = "sha256:fdb20a30fe1175ecabed17cbf7812f7b804b8a315a25f24678bcdf120a90077f", size = 147260, upload-time = "2025-05-02T08:32:18.807Z" },
    { url = "https://files.pythonhosted.org/packages/a6/e6/8aebae25e328160b20e31a7e9929b1578bbdc7f42e66f46595a432f8539e/charset_normalizer-3.4.2-cp311-cp311-manylinux_2_5_i686.manylinux1_i686.manylinux_2_17_i686.manylinux2014_i686.whl", hash = "sha256:0f5d9ed7f254402c9e7d35d2f5972c9bbea9040e99cd2861bd77dc68263277c7", size = 149164, upload-time = "2025-05-02T08:32:20.333Z" },
    { url = "https://files.pythonhosted.org/packages/8b/f2/b3c2f07dbcc248805f10e67a0262c93308cfa149a4cd3d1fe01f593e5fd2/charset_normalizer-3.4.2-cp311-cp311-musllinux_1_2_aarch64.whl", hash = "sha256:efd387a49825780ff861998cd959767800d54f8308936b21025326de4b5a42b9", size = 144571, upload-time = "2025-05-02T08:32:21.86Z" },
    { url = "https://files.pythonhosted.org/packages/60/5b/c3f3a94bc345bc211622ea59b4bed9ae63c00920e2e8f11824aa5708e8b7/charset_normalizer-3.4.2-cp311-cp311-musllinux_1_2_i686.whl", hash = "sha256:f0aa37f3c979cf2546b73e8222bbfa3dc07a641585340179d768068e3455e544", size = 151952, upload-time = "2025-05-02T08:32:23.434Z" },
    { url = "https://files.pythonhosted.org/packages/e2/4d/ff460c8b474122334c2fa394a3f99a04cf11c646da895f81402ae54f5c42/charset_normalizer-3.4.2-cp311-cp311-musllinux_1_2_ppc64le.whl", hash = "sha256:e70e990b2137b29dc5564715de1e12701815dacc1d056308e2b17e9095372a82", size = 155959, upload-time = "2025-05-02T08:32:24.993Z" },
    { url = "https://files.pythonhosted.org/packages/a2/2b/b964c6a2fda88611a1fe3d4c400d39c66a42d6c169c924818c848f922415/charset_normalizer-3.4.2-cp311-cp311-musllinux_1_2_s390x.whl", hash = "sha256:0c8c57f84ccfc871a48a47321cfa49ae1df56cd1d965a09abe84066f6853b9c0", size = 153030, upload-time = "2025-05-02T08:32:26.435Z" },
    { url = "https://files.pythonhosted.org/packages/59/2e/d3b9811db26a5ebf444bc0fa4f4be5aa6d76fc6e1c0fd537b16c14e849b6/charset_normalizer-3.4.2-cp311-cp311-musllinux_1_2_x86_64.whl", hash = "sha256:6b66f92b17849b85cad91259efc341dce9c1af48e2173bf38a85c6329f1033e5", size = 148015, upload-time = "2025-05-02T08:32:28.376Z" },
    { url = "https://files.pythonhosted.org/packages/90/07/c5fd7c11eafd561bb51220d600a788f1c8d77c5eef37ee49454cc5c35575/charset_normalizer-3.4.2-cp311-cp311-win32.whl", hash = "sha256:daac4765328a919a805fa5e2720f3e94767abd632ae410a9062dff5412bae65a", size = 98106, upload-time = "2025-05-02T08:32:30.281Z" },
    { url = "https://files.pythonhosted.org/packages/a8/05/5e33dbef7e2f773d672b6d79f10ec633d4a71cd96db6673625838a4fd532/charset_normalizer-3.4.2-cp311-cp311-win_amd64.whl", hash = "sha256:e53efc7c7cee4c1e70661e2e112ca46a575f90ed9ae3fef200f2a25e954f4b28", size = 105402, upload-time = "2025-05-02T08:32:32.191Z" },
    { url = "https://files.pythonhosted.org/packages/d7/a4/37f4d6035c89cac7930395a35cc0f1b872e652eaafb76a6075943754f095/charset_normalizer-3.4.2-cp312-cp312-macosx_10_13_universal2.whl", hash = "sha256:0c29de6a1a95f24b9a1aa7aefd27d2487263f00dfd55a77719b530788f75cff7", size = 199936, upload-time = "2025-05-02T08:32:33.712Z" },
    { url = "https://files.pythonhosted.org/packages/ee/8a/1a5e33b73e0d9287274f899d967907cd0bf9c343e651755d9307e0dbf2b3/charset_normalizer-3.4.2-cp312-cp312-manylinux_2_17_aarch64.manylinux2014_aarch64.whl", hash = "sha256:cddf7bd982eaa998934a91f69d182aec997c6c468898efe6679af88283b498d3", size = 143790, upload-time = "2025-05-02T08:32:35.768Z" },
    { url = "https://files.pythonhosted.org/packages/66/52/59521f1d8e6ab1482164fa21409c5ef44da3e9f653c13ba71becdd98dec3/charset_normalizer-3.4.2-cp312-cp312-manylinux_2_17_ppc64le.manylinux2014_ppc64le.whl", hash = "sha256:fcbe676a55d7445b22c10967bceaaf0ee69407fbe0ece4d032b6eb8d4565982a", size = 153924, upload-time = "2025-05-02T08:32:37.284Z" },
    { url = "https://files.pythonhosted.org/packages/86/2d/fb55fdf41964ec782febbf33cb64be480a6b8f16ded2dbe8db27a405c09f/charset_normalizer-3.4.2-cp312-cp312-manylinux_2_17_s390x.manylinux2014_s390x.whl", hash = "sha256:d41c4d287cfc69060fa91cae9683eacffad989f1a10811995fa309df656ec214", size = 146626, upload-time = "2025-05-02T08:32:38.803Z" },
    { url = "https://files.pythonhosted.org/packages/8c/73/6ede2ec59bce19b3edf4209d70004253ec5f4e319f9a2e3f2f15601ed5f7/charset_normalizer-3.4.2-cp312-cp312-manylinux_2_17_x86_64.manylinux2014_x86_64.whl", hash = "sha256:4e594135de17ab3866138f496755f302b72157d115086d100c3f19370839dd3a", size = 148567, upload-time = "2025-05-02T08:32:40.251Z" },
    { url = "https://files.pythonhosted.org/packages/09/14/957d03c6dc343c04904530b6bef4e5efae5ec7d7990a7cbb868e4595ee30/charset_normalizer-3.4.2-cp312-cp312-manylinux_2_5_i686.manylinux1_i686.manylinux_2_17_i686.manylinux2014_i686.whl", hash = "sha256:cf713fe9a71ef6fd5adf7a79670135081cd4431c2943864757f0fa3a65b1fafd", size = 150957, upload-time = "2025-05-02T08:32:41.705Z" },
    { url = "https://files.pythonhosted.org/packages/0d/c8/8174d0e5c10ccebdcb1b53cc959591c4c722a3ad92461a273e86b9f5a302/charset_normalizer-3.4.2-cp312-cp312-musllinux_1_2_aarch64.whl", hash = "sha256:a370b3e078e418187da8c3674eddb9d983ec09445c99a3a263c2011993522981", size = 145408, upload-time = "2025-05-02T08:32:43.709Z" },
    { url = "https://files.pythonhosted.org/packages/58/aa/8904b84bc8084ac19dc52feb4f5952c6df03ffb460a887b42615ee1382e8/charset_normalizer-3.4.2-cp312-cp312-musllinux_1_2_i686.whl", hash = "sha256:a955b438e62efdf7e0b7b52a64dc5c3396e2634baa62471768a64bc2adb73d5c", size = 153399, upload-time = "2025-05-02T08:32:46.197Z" },
    { url = "https://files.pythonhosted.org/packages/c2/26/89ee1f0e264d201cb65cf054aca6038c03b1a0c6b4ae998070392a3ce605/charset_normalizer-3.4.2-cp312-cp312-musllinux_1_2_ppc64le.whl", hash = "sha256:7222ffd5e4de8e57e03ce2cef95a4c43c98fcb72ad86909abdfc2c17d227fc1b", size = 156815, upload-time = "2025-05-02T08:32:48.105Z" },
    { url = "https://files.pythonhosted.org/packages/fd/07/68e95b4b345bad3dbbd3a8681737b4338ff2c9df29856a6d6d23ac4c73cb/charset_normalizer-3.4.2-cp312-cp312-musllinux_1_2_s390x.whl", hash = "sha256:bee093bf902e1d8fc0ac143c88902c3dfc8941f7ea1d6a8dd2bcb786d33db03d", size = 154537, upload-time = "2025-05-02T08:32:49.719Z" },
    { url = "https://files.pythonhosted.org/packages/77/1a/5eefc0ce04affb98af07bc05f3bac9094513c0e23b0562d64af46a06aae4/charset_normalizer-3.4.2-cp312-cp312-musllinux_1_2_x86_64.whl", hash = "sha256:dedb8adb91d11846ee08bec4c8236c8549ac721c245678282dcb06b221aab59f", size = 149565, upload-time = "2025-05-02T08:32:51.404Z" },
    { url = "https://files.pythonhosted.org/packages/37/a0/2410e5e6032a174c95e0806b1a6585eb21e12f445ebe239fac441995226a/charset_normalizer-3.4.2-cp312-cp312-win32.whl", hash = "sha256:db4c7bf0e07fc3b7d89ac2a5880a6a8062056801b83ff56d8464b70f65482b6c", size = 98357, upload-time = "2025-05-02T08:32:53.079Z" },
    { url = "https://files.pythonhosted.org/packages/6c/4f/c02d5c493967af3eda9c771ad4d2bbc8df6f99ddbeb37ceea6e8716a32bc/charset_normalizer-3.4.2-cp312-cp312-win_amd64.whl", hash = "sha256:5a9979887252a82fefd3d3ed2a8e3b937a7a809f65dcb1e068b090e165bbe99e", size = 105776, upload-time = "2025-05-02T08:32:54.573Z" },
    { url = "https://files.pythonhosted.org/packages/ea/12/a93df3366ed32db1d907d7593a94f1fe6293903e3e92967bebd6950ed12c/charset_normalizer-3.4.2-cp313-cp313-macosx_10_13_universal2.whl", hash = "sha256:926ca93accd5d36ccdabd803392ddc3e03e6d4cd1cf17deff3b989ab8e9dbcf0", size = 199622, upload-time = "2025-05-02T08:32:56.363Z" },
    { url = "https://files.pythonhosted.org/packages/04/93/bf204e6f344c39d9937d3c13c8cd5bbfc266472e51fc8c07cb7f64fcd2de/charset_normalizer-3.4.2-cp313-cp313-manylinux_2_17_aarch64.manylinux2014_aarch64.whl", hash = "sha256:eba9904b0f38a143592d9fc0e19e2df0fa2e41c3c3745554761c5f6447eedabf", size = 143435, upload-time = "2025-05-02T08:32:58.551Z" },
    { url = "https://files.pythonhosted.org/packages/22/2a/ea8a2095b0bafa6c5b5a55ffdc2f924455233ee7b91c69b7edfcc9e02284/charset_normalizer-3.4.2-cp313-cp313-manylinux_2_17_ppc64le.manylinux2014_ppc64le.whl", hash = "sha256:3fddb7e2c84ac87ac3a947cb4e66d143ca5863ef48e4a5ecb83bd48619e4634e", size = 153653, upload-time = "2025-05-02T08:33:00.342Z" },
    { url = "https://files.pythonhosted.org/packages/b6/57/1b090ff183d13cef485dfbe272e2fe57622a76694061353c59da52c9a659/charset_normalizer-3.4.2-cp313-cp313-manylinux_2_17_s390x.manylinux2014_s390x.whl", hash = "sha256:98f862da73774290f251b9df8d11161b6cf25b599a66baf087c1ffe340e9bfd1", size = 146231, upload-time = "2025-05-02T08:33:02.081Z" },
    { url = "https://files.pythonhosted.org/packages/e2/28/ffc026b26f441fc67bd21ab7f03b313ab3fe46714a14b516f931abe1a2d8/charset_normalizer-3.4.2-cp313-cp313-manylinux_2_17_x86_64.manylinux2014_x86_64.whl", hash = "sha256:6c9379d65defcab82d07b2a9dfbfc2e95bc8fe0ebb1b176a3190230a3ef0e07c", size = 148243, upload-time = "2025-05-02T08:33:04.063Z" },
    { url = "https://files.pythonhosted.org/packages/c0/0f/9abe9bd191629c33e69e47c6ef45ef99773320e9ad8e9cb08b8ab4a8d4cb/charset_normalizer-3.4.2-cp313-cp313-manylinux_2_5_i686.manylinux1_i686.manylinux_2_17_i686.manylinux2014_i686.whl", hash = "sha256:e635b87f01ebc977342e2697d05b56632f5f879a4f15955dfe8cef2448b51691", size = 150442, upload-time = "2025-05-02T08:33:06.418Z" },
    { url = "https://files.pythonhosted.org/packages/67/7c/a123bbcedca91d5916c056407f89a7f5e8fdfce12ba825d7d6b9954a1a3c/charset_normalizer-3.4.2-cp313-cp313-musllinux_1_2_aarch64.whl", hash = "sha256:1c95a1e2902a8b722868587c0e1184ad5c55631de5afc0eb96bc4b0d738092c0", size = 145147, upload-time = "2025-05-02T08:33:08.183Z" },
    { url = "https://files.pythonhosted.org/packages/ec/fe/1ac556fa4899d967b83e9893788e86b6af4d83e4726511eaaad035e36595/charset_normalizer-3.4.2-cp313-cp313-musllinux_1_2_i686.whl", hash = "sha256:ef8de666d6179b009dce7bcb2ad4c4a779f113f12caf8dc77f0162c29d20490b", size = 153057, upload-time = "2025-05-02T08:33:09.986Z" },
    { url = "https://files.pythonhosted.org/packages/2b/ff/acfc0b0a70b19e3e54febdd5301a98b72fa07635e56f24f60502e954c461/charset_normalizer-3.4.2-cp313-cp313-musllinux_1_2_ppc64le.whl", hash = "sha256:32fc0341d72e0f73f80acb0a2c94216bd704f4f0bce10aedea38f30502b271ff", size = 156454, upload-time = "2025-05-02T08:33:11.814Z" },
    { url = "https://files.pythonhosted.org/packages/92/08/95b458ce9c740d0645feb0e96cea1f5ec946ea9c580a94adfe0b617f3573/charset_normalizer-3.4.2-cp313-cp313-musllinux_1_2_s390x.whl", hash = "sha256:289200a18fa698949d2b39c671c2cc7a24d44096784e76614899a7ccf2574b7b", size = 154174, upload-time = "2025-05-02T08:33:13.707Z" },
    { url = "https://files.pythonhosted.org/packages/78/be/8392efc43487ac051eee6c36d5fbd63032d78f7728cb37aebcc98191f1ff/charset_normalizer-3.4.2-cp313-cp313-musllinux_1_2_x86_64.whl", hash = "sha256:4a476b06fbcf359ad25d34a057b7219281286ae2477cc5ff5e3f70a246971148", size = 149166, upload-time = "2025-05-02T08:33:15.458Z" },
    { url = "https://files.pythonhosted.org/packages/44/96/392abd49b094d30b91d9fbda6a69519e95802250b777841cf3bda8fe136c/charset_normalizer-3.4.2-cp313-cp313-win32.whl", hash = "sha256:aaeeb6a479c7667fbe1099af9617c83aaca22182d6cf8c53966491a0f1b7ffb7", size = 98064, upload-time = "2025-05-02T08:33:17.06Z" },
    { url = "https://files.pythonhosted.org/packages/e9/b0/0200da600134e001d91851ddc797809e2fe0ea72de90e09bec5a2fbdaccb/charset_normalizer-3.4.2-cp313-cp313-win_amd64.whl", hash = "sha256:aa6af9e7d59f9c12b33ae4e9450619cf2488e2bbe9b44030905877f0b2324980", size = 105641, upload-time = "2025-05-02T08:33:18.753Z" },
    { url = "https://files.pythonhosted.org/packages/20/94/c5790835a017658cbfabd07f3bfb549140c3ac458cfc196323996b10095a/charset_normalizer-3.4.2-py3-none-any.whl", hash = "sha256:7f56930ab0abd1c45cd15be65cc741c28b1c9a34876ce8c17a2fa107810c0af0", size = 52626, upload-time = "2025-05-02T08:34:40.053Z" },
]

[[package]]
name = "click"
version = "8.2.1"
source = { registry = "https://pypi.org/simple" }
dependencies = [
    { name = "colorama", marker = "sys_platform == 'win32'" },
]
sdist = { url = "https://files.pythonhosted.org/packages/60/6c/8ca2efa64cf75a977a0d7fac081354553ebe483345c734fb6b6515d96bbc/click-8.2.1.tar.gz", hash = "sha256:27c491cc05d968d271d5a1db13e3b5a184636d9d930f148c50b038f0d0646202", size = 286342, upload-time = "2025-05-20T23:19:49.832Z" }
wheels = [
    { url = "https://files.pythonhosted.org/packages/85/32/10bb5764d90a8eee674e9dc6f4db6a0ab47c8c4d0d83c27f7c39ac415a4d/click-8.2.1-py3-none-any.whl", hash = "sha256:61a3265b914e850b85317d0b3109c7f8cd35a670f963866005d6ef1d5175a12b", size = 102215, upload-time = "2025-05-20T23:19:47.796Z" },
]

[[package]]
name = "cloudpickle"
version = "3.1.1"
source = { registry = "https://pypi.org/simple" }
sdist = { url = "https://files.pythonhosted.org/packages/52/39/069100b84d7418bc358d81669d5748efb14b9cceacd2f9c75f550424132f/cloudpickle-3.1.1.tar.gz", hash = "sha256:b216fa8ae4019d5482a8ac3c95d8f6346115d8835911fd4aefd1a445e4242c64", size = 22113, upload-time = "2025-01-14T17:02:05.085Z" }
wheels = [
    { url = "https://files.pythonhosted.org/packages/7e/e8/64c37fadfc2816a7701fa8a6ed8d87327c7d54eacfbfb6edab14a2f2be75/cloudpickle-3.1.1-py3-none-any.whl", hash = "sha256:c8c5a44295039331ee9dad40ba100a9c7297b6f988e50e87ccdf3765a668350e", size = 20992, upload-time = "2025-01-14T17:02:02.417Z" },
]

[[package]]
name = "colorama"
version = "0.4.6"
source = { registry = "https://pypi.org/simple" }
sdist = { url = "https://files.pythonhosted.org/packages/d8/53/6f443c9a4a8358a93a6792e2acffb9d9d5cb0a5cfd8802644b7b1c9a02e4/colorama-0.4.6.tar.gz", hash = "sha256:08695f5cb7ed6e0531a20572697297273c47b8cae5a63ffc6d6ed5c201be6e44", size = 27697, upload-time = "2022-10-25T02:36:22.414Z" }
wheels = [
    { url = "https://files.pythonhosted.org/packages/d1/d6/3965ed04c63042e047cb6a3e6ed1a63a35087b6a609aa3a15ed8ac56c221/colorama-0.4.6-py2.py3-none-any.whl", hash = "sha256:4f1d9991f5acc0ca119f9d443620b77f9d6b33703e51011c16baf57afb285fc6", size = 25335, upload-time = "2022-10-25T02:36:20.889Z" },
]

[[package]]
name = "contourpy"
version = "1.3.3"
source = { registry = "https://pypi.org/simple" }
dependencies = [
    { name = "numpy" },
]
sdist = { url = "https://files.pythonhosted.org/packages/58/01/1253e6698a07380cd31a736d248a3f2a50a7c88779a1813da27503cadc2a/contourpy-1.3.3.tar.gz", hash = "sha256:083e12155b210502d0bca491432bb04d56dc3432f95a979b429f2848c3dbe880", size = 13466174, upload-time = "2025-07-26T12:03:12.549Z" }
wheels = [
    { url = "https://files.pythonhosted.org/packages/91/2e/c4390a31919d8a78b90e8ecf87cd4b4c4f05a5b48d05ec17db8e5404c6f4/contourpy-1.3.3-cp311-cp311-macosx_10_9_x86_64.whl", hash = "sha256:709a48ef9a690e1343202916450bc48b9e51c049b089c7f79a267b46cffcdaa1", size = 288773, upload-time = "2025-07-26T12:01:02.277Z" },
    { url = "https://files.pythonhosted.org/packages/0d/44/c4b0b6095fef4dc9c420e041799591e3b63e9619e3044f7f4f6c21c0ab24/contourpy-1.3.3-cp311-cp311-macosx_11_0_arm64.whl", hash = "sha256:23416f38bfd74d5d28ab8429cc4d63fa67d5068bd711a85edb1c3fb0c3e2f381", size = 270149, upload-time = "2025-07-26T12:01:04.072Z" },
    { url = "https://files.pythonhosted.org/packages/30/2e/dd4ced42fefac8470661d7cb7e264808425e6c5d56d175291e93890cce09/contourpy-1.3.3-cp311-cp311-manylinux_2_26_aarch64.manylinux_2_28_aarch64.whl", hash = "sha256:929ddf8c4c7f348e4c0a5a3a714b5c8542ffaa8c22954862a46ca1813b667ee7", size = 329222, upload-time = "2025-07-26T12:01:05.688Z" },
    { url = "https://files.pythonhosted.org/packages/f2/74/cc6ec2548e3d276c71389ea4802a774b7aa3558223b7bade3f25787fafc2/contourpy-1.3.3-cp311-cp311-manylinux_2_26_ppc64le.manylinux_2_28_ppc64le.whl", hash = "sha256:9e999574eddae35f1312c2b4b717b7885d4edd6cb46700e04f7f02db454e67c1", size = 377234, upload-time = "2025-07-26T12:01:07.054Z" },
    { url = "https://files.pythonhosted.org/packages/03/b3/64ef723029f917410f75c09da54254c5f9ea90ef89b143ccadb09df14c15/contourpy-1.3.3-cp311-cp311-manylinux_2_26_s390x.manylinux_2_28_s390x.whl", hash = "sha256:0bf67e0e3f482cb69779dd3061b534eb35ac9b17f163d851e2a547d56dba0a3a", size = 380555, upload-time = "2025-07-26T12:01:08.801Z" },
    { url = "https://files.pythonhosted.org/packages/5f/4b/6157f24ca425b89fe2eb7e7be642375711ab671135be21e6faa100f7448c/contourpy-1.3.3-cp311-cp311-manylinux_2_27_x86_64.manylinux_2_28_x86_64.whl", hash = "sha256:51e79c1f7470158e838808d4a996fa9bac72c498e93d8ebe5119bc1e6becb0db", size = 355238, upload-time = "2025-07-26T12:01:10.319Z" },
    { url = "https://files.pythonhosted.org/packages/98/56/f914f0dd678480708a04cfd2206e7c382533249bc5001eb9f58aa693e200/contourpy-1.3.3-cp311-cp311-musllinux_1_2_aarch64.whl", hash = "sha256:598c3aaece21c503615fd59c92a3598b428b2f01bfb4b8ca9c4edeecc2438620", size = 1326218, upload-time = "2025-07-26T12:01:12.659Z" },
    { url = "https://files.pythonhosted.org/packages/fb/d7/4a972334a0c971acd5172389671113ae82aa7527073980c38d5868ff1161/contourpy-1.3.3-cp311-cp311-musllinux_1_2_x86_64.whl", hash = "sha256:322ab1c99b008dad206d406bb61d014cf0174df491ae9d9d0fac6a6fda4f977f", size = 1392867, upload-time = "2025-07-26T12:01:15.533Z" },
    { url = "https://files.pythonhosted.org/packages/75/3e/f2cc6cd56dc8cff46b1a56232eabc6feea52720083ea71ab15523daab796/contourpy-1.3.3-cp311-cp311-win32.whl", hash = "sha256:fd907ae12cd483cd83e414b12941c632a969171bf90fc937d0c9f268a31cafff", size = 183677, upload-time = "2025-07-26T12:01:17.088Z" },
    { url = "https://files.pythonhosted.org/packages/98/4b/9bd370b004b5c9d8045c6c33cf65bae018b27aca550a3f657cdc99acdbd8/contourpy-1.3.3-cp311-cp311-win_amd64.whl", hash = "sha256:3519428f6be58431c56581f1694ba8e50626f2dd550af225f82fb5f5814d2a42", size = 225234, upload-time = "2025-07-26T12:01:18.256Z" },
    { url = "https://files.pythonhosted.org/packages/d9/b6/71771e02c2e004450c12b1120a5f488cad2e4d5b590b1af8bad060360fe4/contourpy-1.3.3-cp311-cp311-win_arm64.whl", hash = "sha256:15ff10bfada4bf92ec8b31c62bf7c1834c244019b4a33095a68000d7075df470", size = 193123, upload-time = "2025-07-26T12:01:19.848Z" },
    { url = "https://files.pythonhosted.org/packages/be/45/adfee365d9ea3d853550b2e735f9d66366701c65db7855cd07621732ccfc/contourpy-1.3.3-cp312-cp312-macosx_10_13_x86_64.whl", hash = "sha256:b08a32ea2f8e42cf1d4be3169a98dd4be32bafe4f22b6c4cb4ba810fa9e5d2cb", size = 293419, upload-time = "2025-07-26T12:01:21.16Z" },
    { url = "https://files.pythonhosted.org/packages/53/3e/405b59cfa13021a56bba395a6b3aca8cec012b45bf177b0eaf7a202cde2c/contourpy-1.3.3-cp312-cp312-macosx_11_0_arm64.whl", hash = "sha256:556dba8fb6f5d8742f2923fe9457dbdd51e1049c4a43fd3986a0b14a1d815fc6", size = 273979, upload-time = "2025-07-26T12:01:22.448Z" },
    { url = "https://files.pythonhosted.org/packages/d4/1c/a12359b9b2ca3a845e8f7f9ac08bdf776114eb931392fcad91743e2ea17b/contourpy-1.3.3-cp312-cp312-manylinux_2_26_aarch64.manylinux_2_28_aarch64.whl", hash = "sha256:92d9abc807cf7d0e047b95ca5d957cf4792fcd04e920ca70d48add15c1a90ea7", size = 332653, upload-time = "2025-07-26T12:01:24.155Z" },
    { url = "https://files.pythonhosted.org/packages/63/12/897aeebfb475b7748ea67b61e045accdfcf0d971f8a588b67108ed7f5512/contourpy-1.3.3-cp312-cp312-manylinux_2_26_ppc64le.manylinux_2_28_ppc64le.whl", hash = "sha256:b2e8faa0ed68cb29af51edd8e24798bb661eac3bd9f65420c1887b6ca89987c8", size = 379536, upload-time = "2025-07-26T12:01:25.91Z" },
    { url = "https://files.pythonhosted.org/packages/43/8a/a8c584b82deb248930ce069e71576fc09bd7174bbd35183b7943fb1064fd/contourpy-1.3.3-cp312-cp312-manylinux_2_26_s390x.manylinux_2_28_s390x.whl", hash = "sha256:626d60935cf668e70a5ce6ff184fd713e9683fb458898e4249b63be9e28286ea", size = 384397, upload-time = "2025-07-26T12:01:27.152Z" },
    { url = "https://files.pythonhosted.org/packages/cc/8f/ec6289987824b29529d0dfda0d74a07cec60e54b9c92f3c9da4c0ac732de/contourpy-1.3.3-cp312-cp312-manylinux_2_27_x86_64.manylinux_2_28_x86_64.whl", hash = "sha256:4d00e655fcef08aba35ec9610536bfe90267d7ab5ba944f7032549c55a146da1", size = 362601, upload-time = "2025-07-26T12:01:28.808Z" },
    { url = "https://files.pythonhosted.org/packages/05/0a/a3fe3be3ee2dceb3e615ebb4df97ae6f3828aa915d3e10549ce016302bd1/contourpy-1.3.3-cp312-cp312-musllinux_1_2_aarch64.whl", hash = "sha256:451e71b5a7d597379ef572de31eeb909a87246974d960049a9848c3bc6c41bf7", size = 1331288, upload-time = "2025-07-26T12:01:31.198Z" },
    { url = "https://files.pythonhosted.org/packages/33/1d/acad9bd4e97f13f3e2b18a3977fe1b4a37ecf3d38d815333980c6c72e963/contourpy-1.3.3-cp312-cp312-musllinux_1_2_x86_64.whl", hash = "sha256:459c1f020cd59fcfe6650180678a9993932d80d44ccde1fa1868977438f0b411", size = 1403386, upload-time = "2025-07-26T12:01:33.947Z" },
    { url = "https://files.pythonhosted.org/packages/cf/8f/5847f44a7fddf859704217a99a23a4f6417b10e5ab1256a179264561540e/contourpy-1.3.3-cp312-cp312-win32.whl", hash = "sha256:023b44101dfe49d7d53932be418477dba359649246075c996866106da069af69", size = 185018, upload-time = "2025-07-26T12:01:35.64Z" },
    { url = "https://files.pythonhosted.org/packages/19/e8/6026ed58a64563186a9ee3f29f41261fd1828f527dd93d33b60feca63352/contourpy-1.3.3-cp312-cp312-win_amd64.whl", hash = "sha256:8153b8bfc11e1e4d75bcb0bff1db232f9e10b274e0929de9d608027e0d34ff8b", size = 226567, upload-time = "2025-07-26T12:01:36.804Z" },
    { url = "https://files.pythonhosted.org/packages/d1/e2/f05240d2c39a1ed228d8328a78b6f44cd695f7ef47beb3e684cf93604f86/contourpy-1.3.3-cp312-cp312-win_arm64.whl", hash = "sha256:07ce5ed73ecdc4a03ffe3e1b3e3c1166db35ae7584be76f65dbbe28a7791b0cc", size = 193655, upload-time = "2025-07-26T12:01:37.999Z" },
    { url = "https://files.pythonhosted.org/packages/68/35/0167aad910bbdb9599272bd96d01a9ec6852f36b9455cf2ca67bd4cc2d23/contourpy-1.3.3-cp313-cp313-macosx_10_13_x86_64.whl", hash = "sha256:177fb367556747a686509d6fef71d221a4b198a3905fe824430e5ea0fda54eb5", size = 293257, upload-time = "2025-07-26T12:01:39.367Z" },
    { url = "https://files.pythonhosted.org/packages/96/e4/7adcd9c8362745b2210728f209bfbcf7d91ba868a2c5f40d8b58f54c509b/contourpy-1.3.3-cp313-cp313-macosx_11_0_arm64.whl", hash = "sha256:d002b6f00d73d69333dac9d0b8d5e84d9724ff9ef044fd63c5986e62b7c9e1b1", size = 274034, upload-time = "2025-07-26T12:01:40.645Z" },
    { url = "https://files.pythonhosted.org/packages/73/23/90e31ceeed1de63058a02cb04b12f2de4b40e3bef5e082a7c18d9c8ae281/contourpy-1.3.3-cp313-cp313-manylinux_2_26_aarch64.manylinux_2_28_aarch64.whl", hash = "sha256:348ac1f5d4f1d66d3322420f01d42e43122f43616e0f194fc1c9f5d830c5b286", size = 334672, upload-time = "2025-07-26T12:01:41.942Z" },
    { url = "https://files.pythonhosted.org/packages/ed/93/b43d8acbe67392e659e1d984700e79eb67e2acb2bd7f62012b583a7f1b55/contourpy-1.3.3-cp313-cp313-manylinux_2_26_ppc64le.manylinux_2_28_ppc64le.whl", hash = "sha256:655456777ff65c2c548b7c454af9c6f33f16c8884f11083244b5819cc214f1b5", size = 381234, upload-time = "2025-07-26T12:01:43.499Z" },
    { url = "https://files.pythonhosted.org/packages/46/3b/bec82a3ea06f66711520f75a40c8fc0b113b2a75edb36aa633eb11c4f50f/contourpy-1.3.3-cp313-cp313-manylinux_2_26_s390x.manylinux_2_28_s390x.whl", hash = "sha256:644a6853d15b2512d67881586bd03f462c7ab755db95f16f14d7e238f2852c67", size = 385169, upload-time = "2025-07-26T12:01:45.219Z" },
    { url = "https://files.pythonhosted.org/packages/4b/32/e0f13a1c5b0f8572d0ec6ae2f6c677b7991fafd95da523159c19eff0696a/contourpy-1.3.3-cp313-cp313-manylinux_2_27_x86_64.manylinux_2_28_x86_64.whl", hash = "sha256:4debd64f124ca62069f313a9cb86656ff087786016d76927ae2cf37846b006c9", size = 362859, upload-time = "2025-07-26T12:01:46.519Z" },
    { url = "https://files.pythonhosted.org/packages/33/71/e2a7945b7de4e58af42d708a219f3b2f4cff7386e6b6ab0a0fa0033c49a9/contourpy-1.3.3-cp313-cp313-musllinux_1_2_aarch64.whl", hash = "sha256:a15459b0f4615b00bbd1e91f1b9e19b7e63aea7483d03d804186f278c0af2659", size = 1332062, upload-time = "2025-07-26T12:01:48.964Z" },
    { url = "https://files.pythonhosted.org/packages/12/fc/4e87ac754220ccc0e807284f88e943d6d43b43843614f0a8afa469801db0/contourpy-1.3.3-cp313-cp313-musllinux_1_2_x86_64.whl", hash = "sha256:ca0fdcd73925568ca027e0b17ab07aad764be4706d0a925b89227e447d9737b7", size = 1403932, upload-time = "2025-07-26T12:01:51.979Z" },
    { url = "https://files.pythonhosted.org/packages/a6/2e/adc197a37443f934594112222ac1aa7dc9a98faf9c3842884df9a9d8751d/contourpy-1.3.3-cp313-cp313-win32.whl", hash = "sha256:b20c7c9a3bf701366556e1b1984ed2d0cedf999903c51311417cf5f591d8c78d", size = 185024, upload-time = "2025-07-26T12:01:53.245Z" },
    { url = "https://files.pythonhosted.org/packages/18/0b/0098c214843213759692cc638fce7de5c289200a830e5035d1791d7a2338/contourpy-1.3.3-cp313-cp313-win_amd64.whl", hash = "sha256:1cadd8b8969f060ba45ed7c1b714fe69185812ab43bd6b86a9123fe8f99c3263", size = 226578, upload-time = "2025-07-26T12:01:54.422Z" },
    { url = "https://files.pythonhosted.org/packages/8a/9a/2f6024a0c5995243cd63afdeb3651c984f0d2bc727fd98066d40e141ad73/contourpy-1.3.3-cp313-cp313-win_arm64.whl", hash = "sha256:fd914713266421b7536de2bfa8181aa8c699432b6763a0ea64195ebe28bff6a9", size = 193524, upload-time = "2025-07-26T12:01:55.73Z" },
    { url = "https://files.pythonhosted.org/packages/c0/b3/f8a1a86bd3298513f500e5b1f5fd92b69896449f6cab6a146a5d52715479/contourpy-1.3.3-cp313-cp313t-macosx_10_13_x86_64.whl", hash = "sha256:88df9880d507169449d434c293467418b9f6cbe82edd19284aa0409e7fdb933d", size = 306730, upload-time = "2025-07-26T12:01:57.051Z" },
    { url = "https://files.pythonhosted.org/packages/3f/11/4780db94ae62fc0c2053909b65dc3246bd7cecfc4f8a20d957ad43aa4ad8/contourpy-1.3.3-cp313-cp313t-macosx_11_0_arm64.whl", hash = "sha256:d06bb1f751ba5d417047db62bca3c8fde202b8c11fb50742ab3ab962c81e8216", size = 287897, upload-time = "2025-07-26T12:01:58.663Z" },
    { url = "https://files.pythonhosted.org/packages/ae/15/e59f5f3ffdd6f3d4daa3e47114c53daabcb18574a26c21f03dc9e4e42ff0/contourpy-1.3.3-cp313-cp313t-manylinux_2_26_aarch64.manylinux_2_28_aarch64.whl", hash = "sha256:e4e6b05a45525357e382909a4c1600444e2a45b4795163d3b22669285591c1ae", size = 326751, upload-time = "2025-07-26T12:02:00.343Z" },
    { url = "https://files.pythonhosted.org/packages/0f/81/03b45cfad088e4770b1dcf72ea78d3802d04200009fb364d18a493857210/contourpy-1.3.3-cp313-cp313t-manylinux_2_26_ppc64le.manylinux_2_28_ppc64le.whl", hash = "sha256:ab3074b48c4e2cf1a960e6bbeb7f04566bf36b1861d5c9d4d8ac04b82e38ba20", size = 375486, upload-time = "2025-07-26T12:02:02.128Z" },
    { url = "https://files.pythonhosted.org/packages/0c/ba/49923366492ffbdd4486e970d421b289a670ae8cf539c1ea9a09822b371a/contourpy-1.3.3-cp313-cp313t-manylinux_2_26_s390x.manylinux_2_28_s390x.whl", hash = "sha256:6c3d53c796f8647d6deb1abe867daeb66dcc8a97e8455efa729516b997b8ed99", size = 388106, upload-time = "2025-07-26T12:02:03.615Z" },
    { url = "https://files.pythonhosted.org/packages/9f/52/5b00ea89525f8f143651f9f03a0df371d3cbd2fccd21ca9b768c7a6500c2/contourpy-1.3.3-cp313-cp313t-manylinux_2_27_x86_64.manylinux_2_28_x86_64.whl", hash = "sha256:50ed930df7289ff2a8d7afeb9603f8289e5704755c7e5c3bbd929c90c817164b", size = 352548, upload-time = "2025-07-26T12:02:05.165Z" },
    { url = "https://files.pythonhosted.org/packages/32/1d/a209ec1a3a3452d490f6b14dd92e72280c99ae3d1e73da74f8277d4ee08f/contourpy-1.3.3-cp313-cp313t-musllinux_1_2_aarch64.whl", hash = "sha256:4feffb6537d64b84877da813a5c30f1422ea5739566abf0bd18065ac040e120a", size = 1322297, upload-time = "2025-07-26T12:02:07.379Z" },
    { url = "https://files.pythonhosted.org/packages/bc/9e/46f0e8ebdd884ca0e8877e46a3f4e633f6c9c8c4f3f6e72be3fe075994aa/contourpy-1.3.3-cp313-cp313t-musllinux_1_2_x86_64.whl", hash = "sha256:2b7e9480ffe2b0cd2e787e4df64270e3a0440d9db8dc823312e2c940c167df7e", size = 1391023, upload-time = "2025-07-26T12:02:10.171Z" },
    { url = "https://files.pythonhosted.org/packages/b9/70/f308384a3ae9cd2209e0849f33c913f658d3326900d0ff5d378d6a1422d2/contourpy-1.3.3-cp313-cp313t-win32.whl", hash = "sha256:283edd842a01e3dcd435b1c5116798d661378d83d36d337b8dde1d16a5fc9ba3", size = 196157, upload-time = "2025-07-26T12:02:11.488Z" },
    { url = "https://files.pythonhosted.org/packages/b2/dd/880f890a6663b84d9e34a6f88cded89d78f0091e0045a284427cb6b18521/contourpy-1.3.3-cp313-cp313t-win_amd64.whl", hash = "sha256:87acf5963fc2b34825e5b6b048f40e3635dd547f590b04d2ab317c2619ef7ae8", size = 240570, upload-time = "2025-07-26T12:02:12.754Z" },
    { url = "https://files.pythonhosted.org/packages/80/99/2adc7d8ffead633234817ef8e9a87115c8a11927a94478f6bb3d3f4d4f7d/contourpy-1.3.3-cp313-cp313t-win_arm64.whl", hash = "sha256:3c30273eb2a55024ff31ba7d052dde990d7d8e5450f4bbb6e913558b3d6c2301", size = 199713, upload-time = "2025-07-26T12:02:14.4Z" },
    { url = "https://files.pythonhosted.org/packages/72/8b/4546f3ab60f78c514ffb7d01a0bd743f90de36f0019d1be84d0a708a580a/contourpy-1.3.3-cp314-cp314-macosx_10_13_x86_64.whl", hash = "sha256:fde6c716d51c04b1c25d0b90364d0be954624a0ee9d60e23e850e8d48353d07a", size = 292189, upload-time = "2025-07-26T12:02:16.095Z" },
    { url = "https://files.pythonhosted.org/packages/fd/e1/3542a9cb596cadd76fcef413f19c79216e002623158befe6daa03dbfa88c/contourpy-1.3.3-cp314-cp314-macosx_11_0_arm64.whl", hash = "sha256:cbedb772ed74ff5be440fa8eee9bd49f64f6e3fc09436d9c7d8f1c287b121d77", size = 273251, upload-time = "2025-07-26T12:02:17.524Z" },
    { url = "https://files.pythonhosted.org/packages/b1/71/f93e1e9471d189f79d0ce2497007731c1e6bf9ef6d1d61b911430c3db4e5/contourpy-1.3.3-cp314-cp314-manylinux_2_26_aarch64.manylinux_2_28_aarch64.whl", hash = "sha256:22e9b1bd7a9b1d652cd77388465dc358dafcd2e217d35552424aa4f996f524f5", size = 335810, upload-time = "2025-07-26T12:02:18.9Z" },
    { url = "https://files.pythonhosted.org/packages/91/f9/e35f4c1c93f9275d4e38681a80506b5510e9327350c51f8d4a5a724d178c/contourpy-1.3.3-cp314-cp314-manylinux_2_26_ppc64le.manylinux_2_28_ppc64le.whl", hash = "sha256:a22738912262aa3e254e4f3cb079a95a67132fc5a063890e224393596902f5a4", size = 382871, upload-time = "2025-07-26T12:02:20.418Z" },
    { url = "https://files.pythonhosted.org/packages/b5/71/47b512f936f66a0a900d81c396a7e60d73419868fba959c61efed7a8ab46/contourpy-1.3.3-cp314-cp314-manylinux_2_26_s390x.manylinux_2_28_s390x.whl", hash = "sha256:afe5a512f31ee6bd7d0dda52ec9864c984ca3d66664444f2d72e0dc4eb832e36", size = 386264, upload-time = "2025-07-26T12:02:21.916Z" },
    { url = "https://files.pythonhosted.org/packages/04/5f/9ff93450ba96b09c7c2b3f81c94de31c89f92292f1380261bd7195bea4ea/contourpy-1.3.3-cp314-cp314-manylinux_2_27_x86_64.manylinux_2_28_x86_64.whl", hash = "sha256:f64836de09927cba6f79dcd00fdd7d5329f3fccc633468507079c829ca4db4e3", size = 363819, upload-time = "2025-07-26T12:02:23.759Z" },
    { url = "https://files.pythonhosted.org/packages/3e/a6/0b185d4cc480ee494945cde102cb0149ae830b5fa17bf855b95f2e70ad13/contourpy-1.3.3-cp314-cp314-musllinux_1_2_aarch64.whl", hash = "sha256:1fd43c3be4c8e5fd6e4f2baeae35ae18176cf2e5cced681cca908addf1cdd53b", size = 1333650, upload-time = "2025-07-26T12:02:26.181Z" },
    { url = "https://files.pythonhosted.org/packages/43/d7/afdc95580ca56f30fbcd3060250f66cedbde69b4547028863abd8aa3b47e/contourpy-1.3.3-cp314-cp314-musllinux_1_2_x86_64.whl", hash = "sha256:6afc576f7b33cf00996e5c1102dc2a8f7cc89e39c0b55df93a0b78c1bd992b36", size = 1404833, upload-time = "2025-07-26T12:02:28.782Z" },
    { url = "https://files.pythonhosted.org/packages/e2/e2/366af18a6d386f41132a48f033cbd2102e9b0cf6345d35ff0826cd984566/contourpy-1.3.3-cp314-cp314-win32.whl", hash = "sha256:66c8a43a4f7b8df8b71ee1840e4211a3c8d93b214b213f590e18a1beca458f7d", size = 189692, upload-time = "2025-07-26T12:02:30.128Z" },
    { url = "https://files.pythonhosted.org/packages/7d/c2/57f54b03d0f22d4044b8afb9ca0e184f8b1afd57b4f735c2fa70883dc601/contourpy-1.3.3-cp314-cp314-win_amd64.whl", hash = "sha256:cf9022ef053f2694e31d630feaacb21ea24224be1c3ad0520b13d844274614fd", size = 232424, upload-time = "2025-07-26T12:02:31.395Z" },
    { url = "https://files.pythonhosted.org/packages/18/79/a9416650df9b525737ab521aa181ccc42d56016d2123ddcb7b58e926a42c/contourpy-1.3.3-cp314-cp314-win_arm64.whl", hash = "sha256:95b181891b4c71de4bb404c6621e7e2390745f887f2a026b2d99e92c17892339", size = 198300, upload-time = "2025-07-26T12:02:32.956Z" },
    { url = "https://files.pythonhosted.org/packages/1f/42/38c159a7d0f2b7b9c04c64ab317042bb6952b713ba875c1681529a2932fe/contourpy-1.3.3-cp314-cp314t-macosx_10_13_x86_64.whl", hash = "sha256:33c82d0138c0a062380332c861387650c82e4cf1747aaa6938b9b6516762e772", size = 306769, upload-time = "2025-07-26T12:02:34.2Z" },
    { url = "https://files.pythonhosted.org/packages/c3/6c/26a8205f24bca10974e77460de68d3d7c63e282e23782f1239f226fcae6f/contourpy-1.3.3-cp314-cp314t-macosx_11_0_arm64.whl", hash = "sha256:ea37e7b45949df430fe649e5de8351c423430046a2af20b1c1961cae3afcda77", size = 287892, upload-time = "2025-07-26T12:02:35.807Z" },
    { url = "https://files.pythonhosted.org/packages/66/06/8a475c8ab718ebfd7925661747dbb3c3ee9c82ac834ccb3570be49d129f4/contourpy-1.3.3-cp314-cp314t-manylinux_2_26_aarch64.manylinux_2_28_aarch64.whl", hash = "sha256:d304906ecc71672e9c89e87c4675dc5c2645e1f4269a5063b99b0bb29f232d13", size = 326748, upload-time = "2025-07-26T12:02:37.193Z" },
    { url = "https://files.pythonhosted.org/packages/b4/a3/c5ca9f010a44c223f098fccd8b158bb1cb287378a31ac141f04730dc49be/contourpy-1.3.3-cp314-cp314t-manylinux_2_26_ppc64le.manylinux_2_28_ppc64le.whl", hash = "sha256:ca658cd1a680a5c9ea96dc61cdbae1e85c8f25849843aa799dfd3cb370ad4fbe", size = 375554, upload-time = "2025-07-26T12:02:38.894Z" },
    { url = "https://files.pythonhosted.org/packages/80/5b/68bd33ae63fac658a4145088c1e894405e07584a316738710b636c6d0333/contourpy-1.3.3-cp314-cp314t-manylinux_2_26_s390x.manylinux_2_28_s390x.whl", hash = "sha256:ab2fd90904c503739a75b7c8c5c01160130ba67944a7b77bbf36ef8054576e7f", size = 388118, upload-time = "2025-07-26T12:02:40.642Z" },
    { url = "https://files.pythonhosted.org/packages/40/52/4c285a6435940ae25d7410a6c36bda5145839bc3f0beb20c707cda18b9d2/contourpy-1.3.3-cp314-cp314t-manylinux_2_27_x86_64.manylinux_2_28_x86_64.whl", hash = "sha256:b7301b89040075c30e5768810bc96a8e8d78085b47d8be6e4c3f5a0b4ed478a0", size = 352555, upload-time = "2025-07-26T12:02:42.25Z" },
    { url = "https://files.pythonhosted.org/packages/24/ee/3e81e1dd174f5c7fefe50e85d0892de05ca4e26ef1c9a59c2a57e43b865a/contourpy-1.3.3-cp314-cp314t-musllinux_1_2_aarch64.whl", hash = "sha256:2a2a8b627d5cc6b7c41a4beff6c5ad5eb848c88255fda4a8745f7e901b32d8e4", size = 1322295, upload-time = "2025-07-26T12:02:44.668Z" },
    { url = "https://files.pythonhosted.org/packages/3c/b2/6d913d4d04e14379de429057cd169e5e00f6c2af3bb13e1710bcbdb5da12/contourpy-1.3.3-cp314-cp314t-musllinux_1_2_x86_64.whl", hash = "sha256:fd6ec6be509c787f1caf6b247f0b1ca598bef13f4ddeaa126b7658215529ba0f", size = 1391027, upload-time = "2025-07-26T12:02:47.09Z" },
    { url = "https://files.pythonhosted.org/packages/93/8a/68a4ec5c55a2971213d29a9374913f7e9f18581945a7a31d1a39b5d2dfe5/contourpy-1.3.3-cp314-cp314t-win32.whl", hash = "sha256:e74a9a0f5e3fff48fb5a7f2fd2b9b70a3fe014a67522f79b7cca4c0c7e43c9ae", size = 202428, upload-time = "2025-07-26T12:02:48.691Z" },
    { url = "https://files.pythonhosted.org/packages/fa/96/fd9f641ffedc4fa3ace923af73b9d07e869496c9cc7a459103e6e978992f/contourpy-1.3.3-cp314-cp314t-win_amd64.whl", hash = "sha256:13b68d6a62db8eafaebb8039218921399baf6e47bf85006fd8529f2a08ef33fc", size = 250331, upload-time = "2025-07-26T12:02:50.137Z" },
    { url = "https://files.pythonhosted.org/packages/ae/8c/469afb6465b853afff216f9528ffda78a915ff880ed58813ba4faf4ba0b6/contourpy-1.3.3-cp314-cp314t-win_arm64.whl", hash = "sha256:b7448cb5a725bb1e35ce88771b86fba35ef418952474492cf7c764059933ff8b", size = 203831, upload-time = "2025-07-26T12:02:51.449Z" },
    { url = "https://files.pythonhosted.org/packages/a5/29/8dcfe16f0107943fa92388c23f6e05cff0ba58058c4c95b00280d4c75a14/contourpy-1.3.3-pp311-pypy311_pp73-macosx_10_15_x86_64.whl", hash = "sha256:cd5dfcaeb10f7b7f9dc8941717c6c2ade08f587be2226222c12b25f0483ed497", size = 278809, upload-time = "2025-07-26T12:02:52.74Z" },
    { url = "https://files.pythonhosted.org/packages/85/a9/8b37ef4f7dafeb335daee3c8254645ef5725be4d9c6aa70b50ec46ef2f7e/contourpy-1.3.3-pp311-pypy311_pp73-macosx_11_0_arm64.whl", hash = "sha256:0c1fc238306b35f246d61a1d416a627348b5cf0648648a031e14bb8705fcdfe8", size = 261593, upload-time = "2025-07-26T12:02:54.037Z" },
    { url = "https://files.pythonhosted.org/packages/0a/59/ebfb8c677c75605cc27f7122c90313fd2f375ff3c8d19a1694bda74aaa63/contourpy-1.3.3-pp311-pypy311_pp73-manylinux_2_26_aarch64.manylinux_2_28_aarch64.whl", hash = "sha256:70f9aad7de812d6541d29d2bbf8feb22ff7e1c299523db288004e3157ff4674e", size = 302202, upload-time = "2025-07-26T12:02:55.947Z" },
    { url = "https://files.pythonhosted.org/packages/3c/37/21972a15834d90bfbfb009b9d004779bd5a07a0ec0234e5ba8f64d5736f4/contourpy-1.3.3-pp311-pypy311_pp73-manylinux_2_27_x86_64.manylinux_2_28_x86_64.whl", hash = "sha256:5ed3657edf08512fc3fe81b510e35c2012fbd3081d2e26160f27ca28affec989", size = 329207, upload-time = "2025-07-26T12:02:57.468Z" },
    { url = "https://files.pythonhosted.org/packages/0c/58/bd257695f39d05594ca4ad60df5bcb7e32247f9951fd09a9b8edb82d1daa/contourpy-1.3.3-pp311-pypy311_pp73-win_amd64.whl", hash = "sha256:3d1a3799d62d45c18bafd41c5fa05120b96a28079f2393af559b843d1a966a77", size = 225315, upload-time = "2025-07-26T12:02:58.801Z" },
]

[[package]]
name = "cycler"
version = "0.12.1"
source = { registry = "https://pypi.org/simple" }
sdist = { url = "https://files.pythonhosted.org/packages/a9/95/a3dbbb5028f35eafb79008e7522a75244477d2838f38cbb722248dabc2a8/cycler-0.12.1.tar.gz", hash = "sha256:88bb128f02ba341da8ef447245a9e138fae777f6a23943da4540077d3601eb1c", size = 7615, upload-time = "2023-10-07T05:32:18.335Z" }
wheels = [
    { url = "https://files.pythonhosted.org/packages/e7/05/c19819d5e3d95294a6f5947fb9b9629efb316b96de511b418c53d245aae6/cycler-0.12.1-py3-none-any.whl", hash = "sha256:85cef7cff222d8644161529808465972e51340599459b8ac3ccbac5a854e0d30", size = 8321, upload-time = "2023-10-07T05:32:16.783Z" },
]

[[package]]
name = "decorator"
version = "5.2.1"
source = { registry = "https://pypi.org/simple" }
sdist = { url = "https://files.pythonhosted.org/packages/43/fa/6d96a0978d19e17b68d634497769987b16c8f4cd0a7a05048bec693caa6b/decorator-5.2.1.tar.gz", hash = "sha256:65f266143752f734b0a7cc83c46f4618af75b8c5911b00ccb61d0ac9b6da0360", size = 56711, upload-time = "2025-02-24T04:41:34.073Z" }
wheels = [
    { url = "https://files.pythonhosted.org/packages/4e/8c/f3147f5c4b73e7550fe5f9352eaa956ae838d5c51eb58e7a25b9f3e2643b/decorator-5.2.1-py3-none-any.whl", hash = "sha256:d316bb415a2d9e2d2b3abcc4084c6502fc09240e292cd76a76afc106a1c8e04a", size = 9190, upload-time = "2025-02-24T04:41:32.565Z" },
]

[[package]]
name = "docstring-parser"
version = "0.17.0"
source = { registry = "https://pypi.org/simple" }
sdist = { url = "https://files.pythonhosted.org/packages/b2/9d/c3b43da9515bd270df0f80548d9944e389870713cc1fe2b8fb35fe2bcefd/docstring_parser-0.17.0.tar.gz", hash = "sha256:583de4a309722b3315439bb31d64ba3eebada841f2e2cee23b99df001434c912", size = 27442, upload-time = "2025-07-21T07:35:01.868Z" }
wheels = [
    { url = "https://files.pythonhosted.org/packages/55/e2/2537ebcff11c1ee1ff17d8d0b6f4db75873e3b0fb32c2d4a2ee31ecb310a/docstring_parser-0.17.0-py3-none-any.whl", hash = "sha256:cf2569abd23dce8099b300f9b4fa8191e9582dda731fd533daf54c4551658708", size = 36896, upload-time = "2025-07-21T07:35:00.684Z" },
]

[[package]]
name = "farama-notifications"
version = "0.0.4"
source = { registry = "https://pypi.org/simple" }
sdist = { url = "https://files.pythonhosted.org/packages/2e/2c/8384832b7a6b1fd6ba95bbdcae26e7137bb3eedc955c42fd5cdcc086cfbf/Farama-Notifications-0.0.4.tar.gz", hash = "sha256:13fceff2d14314cf80703c8266462ebf3733c7d165336eee998fc58e545efd18", size = 2131, upload-time = "2023-02-27T18:28:41.047Z" }
wheels = [
    { url = "https://files.pythonhosted.org/packages/05/2c/ffc08c54c05cdce6fbed2aeebc46348dbe180c6d2c541c7af7ba0aa5f5f8/Farama_Notifications-0.0.4-py3-none-any.whl", hash = "sha256:14de931035a41961f7c056361dc7f980762a143d05791ef5794a751a2caf05ae", size = 2511, upload-time = "2023-02-27T18:28:39.447Z" },
]

[[package]]
name = "filelock"
version = "3.18.0"
source = { registry = "https://pypi.org/simple" }
sdist = { url = "https://files.pythonhosted.org/packages/0a/10/c23352565a6544bdc5353e0b15fc1c563352101f30e24bf500207a54df9a/filelock-3.18.0.tar.gz", hash = "sha256:adbc88eabb99d2fec8c9c1b229b171f18afa655400173ddc653d5d01501fb9f2", size = 18075, upload-time = "2025-03-14T07:11:40.47Z" }
wheels = [
    { url = "https://files.pythonhosted.org/packages/4d/36/2a115987e2d8c300a974597416d9de88f2444426de9571f4b59b2cca3acc/filelock-3.18.0-py3-none-any.whl", hash = "sha256:c401f4f8377c4464e6db25fff06205fd89bdd83b65eb0488ed1b160f780e21de", size = 16215, upload-time = "2025-03-14T07:11:39.145Z" },
]

[[package]]
name = "fonttools"
version = "4.59.0"
source = { registry = "https://pypi.org/simple" }
sdist = { url = "https://files.pythonhosted.org/packages/8a/27/ec3c723bfdf86f34c5c82bf6305df3e0f0d8ea798d2d3a7cb0c0a866d286/fonttools-4.59.0.tar.gz", hash = "sha256:be392ec3529e2f57faa28709d60723a763904f71a2b63aabe14fee6648fe3b14", size = 3532521, upload-time = "2025-07-16T12:04:54.613Z" }
wheels = [
    { url = "https://files.pythonhosted.org/packages/06/96/520733d9602fa1bf6592e5354c6721ac6fc9ea72bc98d112d0c38b967199/fonttools-4.59.0-cp311-cp311-macosx_10_9_universal2.whl", hash = "sha256:841b2186adce48903c0fef235421ae21549020eca942c1da773ac380b056ab3c", size = 2782387, upload-time = "2025-07-16T12:03:51.424Z" },
    { url = "https://files.pythonhosted.org/packages/87/6a/170fce30b9bce69077d8eec9bea2cfd9f7995e8911c71be905e2eba6368b/fonttools-4.59.0-cp311-cp311-macosx_10_9_x86_64.whl", hash = "sha256:9bcc1e77fbd1609198966ded6b2a9897bd6c6bcbd2287a2fc7d75f1a254179c5", size = 2342194, upload-time = "2025-07-16T12:03:53.295Z" },
    { url = "https://files.pythonhosted.org/packages/b0/b6/7c8166c0066856f1408092f7968ac744060cf72ca53aec9036106f57eeca/fonttools-4.59.0-cp311-cp311-manylinux2014_aarch64.manylinux_2_17_aarch64.manylinux_2_28_aarch64.whl", hash = "sha256:37c377f7cb2ab2eca8a0b319c68146d34a339792f9420fca6cd49cf28d370705", size = 5032333, upload-time = "2025-07-16T12:03:55.177Z" },
    { url = "https://files.pythonhosted.org/packages/eb/0c/707c5a19598eafcafd489b73c4cb1c142102d6197e872f531512d084aa76/fonttools-4.59.0-cp311-cp311-manylinux2014_x86_64.manylinux_2_17_x86_64.whl", hash = "sha256:fa39475eaccb98f9199eccfda4298abaf35ae0caec676ffc25b3a5e224044464", size = 4974422, upload-time = "2025-07-16T12:03:57.406Z" },
    { url = "https://files.pythonhosted.org/packages/f6/e7/6d33737d9fe632a0f59289b6f9743a86d2a9d0673de2a0c38c0f54729822/fonttools-4.59.0-cp311-cp311-musllinux_1_2_aarch64.whl", hash = "sha256:d3972b13148c1d1fbc092b27678a33b3080d1ac0ca305742b0119b75f9e87e38", size = 5010631, upload-time = "2025-07-16T12:03:59.449Z" },
    { url = "https://files.pythonhosted.org/packages/63/e1/a4c3d089ab034a578820c8f2dff21ef60daf9668034a1e4fb38bb1cc3398/fonttools-4.59.0-cp311-cp311-musllinux_1_2_x86_64.whl", hash = "sha256:a408c3c51358c89b29cfa5317cf11518b7ce5de1717abb55c5ae2d2921027de6", size = 5122198, upload-time = "2025-07-16T12:04:01.542Z" },
    { url = "https://files.pythonhosted.org/packages/09/77/ca82b9c12fa4de3c520b7760ee61787640cf3fde55ef1b0bfe1de38c8153/fonttools-4.59.0-cp311-cp311-win32.whl", hash = "sha256:6770d7da00f358183d8fd5c4615436189e4f683bdb6affb02cad3d221d7bb757", size = 2214216, upload-time = "2025-07-16T12:04:03.515Z" },
    { url = "https://files.pythonhosted.org/packages/ab/25/5aa7ca24b560b2f00f260acf32c4cf29d7aaf8656e159a336111c18bc345/fonttools-4.59.0-cp311-cp311-win_amd64.whl", hash = "sha256:84fc186980231a287b28560d3123bd255d3c6b6659828c642b4cf961e2b923d0", size = 2261879, upload-time = "2025-07-16T12:04:05.015Z" },
    { url = "https://files.pythonhosted.org/packages/e2/77/b1c8af22f4265e951cd2e5535dbef8859efcef4fb8dee742d368c967cddb/fonttools-4.59.0-cp312-cp312-macosx_10_13_universal2.whl", hash = "sha256:f9b3a78f69dcbd803cf2fb3f972779875b244c1115481dfbdd567b2c22b31f6b", size = 2767562, upload-time = "2025-07-16T12:04:06.895Z" },
    { url = "https://files.pythonhosted.org/packages/ff/5a/aeb975699588176bb357e8b398dfd27e5d3a2230d92b81ab8cbb6187358d/fonttools-4.59.0-cp312-cp312-macosx_10_13_x86_64.whl", hash = "sha256:57bb7e26928573ee7c6504f54c05860d867fd35e675769f3ce01b52af38d48e2", size = 2335168, upload-time = "2025-07-16T12:04:08.695Z" },
    { url = "https://files.pythonhosted.org/packages/54/97/c6101a7e60ae138c4ef75b22434373a0da50a707dad523dd19a4889315bf/fonttools-4.59.0-cp312-cp312-manylinux1_x86_64.manylinux2014_x86_64.manylinux_2_17_x86_64.manylinux_2_5_x86_64.whl", hash = "sha256:4536f2695fe5c1ffb528d84a35a7d3967e5558d2af58b4775e7ab1449d65767b", size = 4909850, upload-time = "2025-07-16T12:04:10.761Z" },
    { url = "https://files.pythonhosted.org/packages/bd/6c/fa4d18d641054f7bff878cbea14aa9433f292b9057cb1700d8e91a4d5f4f/fonttools-4.59.0-cp312-cp312-manylinux2014_aarch64.manylinux_2_17_aarch64.manylinux_2_28_aarch64.whl", hash = "sha256:885bde7d26e5b40e15c47bd5def48b38cbd50830a65f98122a8fb90962af7cd1", size = 4955131, upload-time = "2025-07-16T12:04:12.846Z" },
    { url = "https://files.pythonhosted.org/packages/20/5c/331947fc1377deb928a69bde49f9003364f5115e5cbe351eea99e39412a2/fonttools-4.59.0-cp312-cp312-musllinux_1_2_aarch64.whl", hash = "sha256:6801aeddb6acb2c42eafa45bc1cb98ba236871ae6f33f31e984670b749a8e58e", size = 4899667, upload-time = "2025-07-16T12:04:14.558Z" },
    { url = "https://files.pythonhosted.org/packages/8a/46/b66469dfa26b8ff0baa7654b2cc7851206c6d57fe3abdabbaab22079a119/fonttools-4.59.0-cp312-cp312-musllinux_1_2_x86_64.whl", hash = "sha256:31003b6a10f70742a63126b80863ab48175fb8272a18ca0846c0482968f0588e", size = 5051349, upload-time = "2025-07-16T12:04:16.388Z" },
    { url = "https://files.pythonhosted.org/packages/2e/05/ebfb6b1f3a4328ab69787d106a7d92ccde77ce66e98659df0f9e3f28d93d/fonttools-4.59.0-cp312-cp312-win32.whl", hash = "sha256:fbce6dae41b692a5973d0f2158f782b9ad05babc2c2019a970a1094a23909b1b", size = 2201315, upload-time = "2025-07-16T12:04:18.557Z" },
    { url = "https://files.pythonhosted.org/packages/09/45/d2bdc9ea20bbadec1016fd0db45696d573d7a26d95ab5174ffcb6d74340b/fonttools-4.59.0-cp312-cp312-win_amd64.whl", hash = "sha256:332bfe685d1ac58ca8d62b8d6c71c2e52a6c64bc218dc8f7825c9ea51385aa01", size = 2249408, upload-time = "2025-07-16T12:04:20.489Z" },
    { url = "https://files.pythonhosted.org/packages/f3/bb/390990e7c457d377b00890d9f96a3ca13ae2517efafb6609c1756e213ba4/fonttools-4.59.0-cp313-cp313-macosx_10_13_universal2.whl", hash = "sha256:78813b49d749e1bb4db1c57f2d4d7e6db22c253cb0a86ad819f5dc197710d4b2", size = 2758704, upload-time = "2025-07-16T12:04:22.217Z" },
    { url = "https://files.pythonhosted.org/packages/df/6f/d730d9fcc9b410a11597092bd2eb9ca53e5438c6cb90e4b3047ce1b723e9/fonttools-4.59.0-cp313-cp313-macosx_10_13_x86_64.whl", hash = "sha256:401b1941ce37e78b8fd119b419b617277c65ae9417742a63282257434fd68ea2", size = 2330764, upload-time = "2025-07-16T12:04:23.985Z" },
    { url = "https://files.pythonhosted.org/packages/75/b4/b96bb66f6f8cc4669de44a158099b249c8159231d254ab6b092909388be5/fonttools-4.59.0-cp313-cp313-manylinux1_x86_64.manylinux2014_x86_64.manylinux_2_17_x86_64.manylinux_2_5_x86_64.whl", hash = "sha256:efd7e6660674e234e29937bc1481dceb7e0336bfae75b856b4fb272b5093c5d4", size = 4890699, upload-time = "2025-07-16T12:04:25.664Z" },
    { url = "https://files.pythonhosted.org/packages/b5/57/7969af50b26408be12baa317c6147588db5b38af2759e6df94554dbc5fdb/fonttools-4.59.0-cp313-cp313-manylinux2014_aarch64.manylinux_2_17_aarch64.manylinux_2_28_aarch64.whl", hash = "sha256:51ab1ff33c19e336c02dee1e9fd1abd974a4ca3d8f7eef2a104d0816a241ce97", size = 4952934, upload-time = "2025-07-16T12:04:27.733Z" },
    { url = "https://files.pythonhosted.org/packages/d6/e2/dd968053b6cf1f46c904f5bd409b22341477c017d8201619a265e50762d3/fonttools-4.59.0-cp313-cp313-musllinux_1_2_aarch64.whl", hash = "sha256:a9bf8adc9e1f3012edc8f09b08336272aec0c55bc677422273e21280db748f7c", size = 4892319, upload-time = "2025-07-16T12:04:30.074Z" },
    { url = "https://files.pythonhosted.org/packages/6b/95/a59810d8eda09129f83467a4e58f84205dc6994ebaeb9815406363e07250/fonttools-4.59.0-cp313-cp313-musllinux_1_2_x86_64.whl", hash = "sha256:37e01c6ec0c98599778c2e688350d624fa4770fbd6144551bd5e032f1199171c", size = 5034753, upload-time = "2025-07-16T12:04:32.292Z" },
    { url = "https://files.pythonhosted.org/packages/a5/84/51a69ee89ff8d1fea0c6997e946657e25a3f08513de8435fe124929f3eef/fonttools-4.59.0-cp313-cp313-win32.whl", hash = "sha256:70d6b3ceaa9cc5a6ac52884f3b3d9544e8e231e95b23f138bdb78e6d4dc0eae3", size = 2199688, upload-time = "2025-07-16T12:04:34.444Z" },
    { url = "https://files.pythonhosted.org/packages/a0/ee/f626cd372932d828508137a79b85167fdcf3adab2e3bed433f295c596c6a/fonttools-4.59.0-cp313-cp313-win_amd64.whl", hash = "sha256:26731739daa23b872643f0e4072d5939960237d540c35c14e6a06d47d71ca8fe", size = 2248560, upload-time = "2025-07-16T12:04:36.034Z" },
    { url = "https://files.pythonhosted.org/packages/d0/9c/df0ef2c51845a13043e5088f7bb988ca6cd5bb82d5d4203d6a158aa58cf2/fonttools-4.59.0-py3-none-any.whl", hash = "sha256:241313683afd3baacb32a6bd124d0bce7404bc5280e12e291bae1b9bba28711d", size = 1128050, upload-time = "2025-07-16T12:04:52.687Z" },
]

[[package]]
name = "fsspec"
version = "2025.7.0"
source = { registry = "https://pypi.org/simple" }
sdist = { url = "https://files.pythonhosted.org/packages/8b/02/0835e6ab9cfc03916fe3f78c0956cfcdb6ff2669ffa6651065d5ebf7fc98/fsspec-2025.7.0.tar.gz", hash = "sha256:786120687ffa54b8283d942929540d8bc5ccfa820deb555a2b5d0ed2b737bf58", size = 304432, upload-time = "2025-07-15T16:05:21.19Z" }
wheels = [
    { url = "https://files.pythonhosted.org/packages/2f/e0/014d5d9d7a4564cf1c40b5039bc882db69fd881111e03ab3657ac0b218e2/fsspec-2025.7.0-py3-none-any.whl", hash = "sha256:8b012e39f63c7d5f10474de957f3ab793b47b45ae7d39f2fb735f8bbe25c0e21", size = 199597, upload-time = "2025-07-15T16:05:19.529Z" },
]

[[package]]
name = "gitdb"
version = "4.0.12"
source = { registry = "https://pypi.org/simple" }
dependencies = [
    { name = "smmap" },
]
sdist = { url = "https://files.pythonhosted.org/packages/72/94/63b0fc47eb32792c7ba1fe1b694daec9a63620db1e313033d18140c2320a/gitdb-4.0.12.tar.gz", hash = "sha256:5ef71f855d191a3326fcfbc0d5da835f26b13fbcba60c32c21091c349ffdb571", size = 394684, upload-time = "2025-01-02T07:20:46.413Z" }
wheels = [
    { url = "https://files.pythonhosted.org/packages/a0/61/5c78b91c3143ed5c14207f463aecfc8f9dbb5092fb2869baf37c273b2705/gitdb-4.0.12-py3-none-any.whl", hash = "sha256:67073e15955400952c6565cc3e707c554a4eea2e428946f7a4c162fab9bd9bcf", size = 62794, upload-time = "2025-01-02T07:20:43.624Z" },
]

[[package]]
name = "gitpython"
version = "3.1.45"
source = { registry = "https://pypi.org/simple" }
dependencies = [
    { name = "gitdb" },
]
sdist = { url = "https://files.pythonhosted.org/packages/9a/c8/dd58967d119baab745caec2f9d853297cec1989ec1d63f677d3880632b88/gitpython-3.1.45.tar.gz", hash = "sha256:85b0ee964ceddf211c41b9f27a49086010a190fd8132a24e21f362a4b36a791c", size = 215076, upload-time = "2025-07-24T03:45:54.871Z" }
wheels = [
    { url = "https://files.pythonhosted.org/packages/01/61/d4b89fec821f72385526e1b9d9a3a0385dda4a72b206d28049e2c7cd39b8/gitpython-3.1.45-py3-none-any.whl", hash = "sha256:8908cb2e02fb3b93b7eb0f2827125cb699869470432cc885f019b8fd0fccff77", size = 208168, upload-time = "2025-07-24T03:45:52.517Z" },
]

[[package]]
name = "grpcio"
version = "1.73.1"
source = { registry = "https://pypi.org/simple" }
sdist = { url = "https://files.pythonhosted.org/packages/79/e8/b43b851537da2e2f03fa8be1aef207e5cbfb1a2e014fbb6b40d24c177cd3/grpcio-1.73.1.tar.gz", hash = "sha256:7fce2cd1c0c1116cf3850564ebfc3264fba75d3c74a7414373f1238ea365ef87", size = 12730355, upload-time = "2025-06-26T01:53:24.622Z" }
wheels = [
    { url = "https://files.pythonhosted.org/packages/e4/41/921565815e871d84043e73e2c0e748f0318dab6fa9be872cd042778f14a9/grpcio-1.73.1-cp311-cp311-linux_armv7l.whl", hash = "sha256:ba2cea9f7ae4bc21f42015f0ec98f69ae4179848ad744b210e7685112fa507a1", size = 5363853, upload-time = "2025-06-26T01:52:05.5Z" },
    { url = "https://files.pythonhosted.org/packages/b0/cc/9c51109c71d068e4d474becf5f5d43c9d63038cec1b74112978000fa72f4/grpcio-1.73.1-cp311-cp311-macosx_11_0_universal2.whl", hash = "sha256:d74c3f4f37b79e746271aa6cdb3a1d7e4432aea38735542b23adcabaaee0c097", size = 10621476, upload-time = "2025-06-26T01:52:07.211Z" },
    { url = "https://files.pythonhosted.org/packages/8f/d3/33d738a06f6dbd4943f4d377468f8299941a7c8c6ac8a385e4cef4dd3c93/grpcio-1.73.1-cp311-cp311-manylinux_2_17_aarch64.whl", hash = "sha256:5b9b1805a7d61c9e90541cbe8dfe0a593dfc8c5c3a43fe623701b6a01b01d710", size = 5807903, upload-time = "2025-06-26T01:52:09.466Z" },
    { url = "https://files.pythonhosted.org/packages/5d/47/36deacd3c967b74e0265f4c608983e897d8bb3254b920f8eafdf60e4ad7e/grpcio-1.73.1-cp311-cp311-manylinux_2_17_i686.manylinux2014_i686.whl", hash = "sha256:b3215f69a0670a8cfa2ab53236d9e8026bfb7ead5d4baabe7d7dc11d30fda967", size = 6448172, upload-time = "2025-06-26T01:52:11.459Z" },
    { url = "https://files.pythonhosted.org/packages/0e/64/12d6dc446021684ee1428ea56a3f3712048a18beeadbdefa06e6f8814a6e/grpcio-1.73.1-cp311-cp311-manylinux_2_17_x86_64.manylinux2014_x86_64.whl", hash = "sha256:bc5eccfd9577a5dc7d5612b2ba90cca4ad14c6d949216c68585fdec9848befb1", size = 6044226, upload-time = "2025-06-26T01:52:12.987Z" },
    { url = "https://files.pythonhosted.org/packages/72/4b/6bae2d88a006000f1152d2c9c10ffd41d0131ca1198e0b661101c2e30ab9/grpcio-1.73.1-cp311-cp311-musllinux_1_1_aarch64.whl", hash = "sha256:dc7d7fd520614fce2e6455ba89791458020a39716951c7c07694f9dbae28e9c0", size = 6135690, upload-time = "2025-06-26T01:52:14.92Z" },
    { url = "https://files.pythonhosted.org/packages/38/64/02c83b5076510784d1305025e93e0d78f53bb6a0213c8c84cfe8a00c5c48/grpcio-1.73.1-cp311-cp311-musllinux_1_1_i686.whl", hash = "sha256:105492124828911f85127e4825d1c1234b032cb9d238567876b5515d01151379", size = 6775867, upload-time = "2025-06-26T01:52:16.446Z" },
    { url = "https://files.pythonhosted.org/packages/42/72/a13ff7ba6c68ccffa35dacdc06373a76c0008fd75777cba84d7491956620/grpcio-1.73.1-cp311-cp311-musllinux_1_1_x86_64.whl", hash = "sha256:610e19b04f452ba6f402ac9aa94eb3d21fbc94553368008af634812c4a85a99e", size = 6308380, upload-time = "2025-06-26T01:52:18.417Z" },
    { url = "https://files.pythonhosted.org/packages/65/ae/d29d948021faa0070ec33245c1ae354e2aefabd97e6a9a7b6dcf0fb8ef6b/grpcio-1.73.1-cp311-cp311-win32.whl", hash = "sha256:d60588ab6ba0ac753761ee0e5b30a29398306401bfbceffe7d68ebb21193f9d4", size = 3679139, upload-time = "2025-06-26T01:52:20.171Z" },
    { url = "https://files.pythonhosted.org/packages/af/66/e1bbb0c95ea222947f0829b3db7692c59b59bcc531df84442e413fa983d9/grpcio-1.73.1-cp311-cp311-win_amd64.whl", hash = "sha256:6957025a4608bb0a5ff42abd75bfbb2ed99eda29d5992ef31d691ab54b753643", size = 4342558, upload-time = "2025-06-26T01:52:22.137Z" },
    { url = "https://files.pythonhosted.org/packages/b8/41/456caf570c55d5ac26f4c1f2db1f2ac1467d5bf3bcd660cba3e0a25b195f/grpcio-1.73.1-cp312-cp312-linux_armv7l.whl", hash = "sha256:921b25618b084e75d424a9f8e6403bfeb7abef074bb6c3174701e0f2542debcf", size = 5334621, upload-time = "2025-06-26T01:52:23.602Z" },
    { url = "https://files.pythonhosted.org/packages/2a/c2/9a15e179e49f235bb5e63b01590658c03747a43c9775e20c4e13ca04f4c4/grpcio-1.73.1-cp312-cp312-macosx_11_0_universal2.whl", hash = "sha256:277b426a0ed341e8447fbf6c1d6b68c952adddf585ea4685aa563de0f03df887", size = 10601131, upload-time = "2025-06-26T01:52:25.691Z" },
    { url = "https://files.pythonhosted.org/packages/0c/1d/1d39e90ef6348a0964caa7c5c4d05f3bae2c51ab429eb7d2e21198ac9b6d/grpcio-1.73.1-cp312-cp312-manylinux_2_17_aarch64.whl", hash = "sha256:96c112333309493c10e118d92f04594f9055774757f5d101b39f8150f8c25582", size = 5759268, upload-time = "2025-06-26T01:52:27.631Z" },
    { url = "https://files.pythonhosted.org/packages/8a/2b/2dfe9ae43de75616177bc576df4c36d6401e0959833b2e5b2d58d50c1f6b/grpcio-1.73.1-cp312-cp312-manylinux_2_17_i686.manylinux2014_i686.whl", hash = "sha256:f48e862aed925ae987eb7084409a80985de75243389dc9d9c271dd711e589918", size = 6409791, upload-time = "2025-06-26T01:52:29.711Z" },
    { url = "https://files.pythonhosted.org/packages/6e/66/e8fe779b23b5a26d1b6949e5c70bc0a5fd08f61a6ec5ac7760d589229511/grpcio-1.73.1-cp312-cp312-manylinux_2_17_x86_64.manylinux2014_x86_64.whl", hash = "sha256:83a6c2cce218e28f5040429835fa34a29319071079e3169f9543c3fbeff166d2", size = 6003728, upload-time = "2025-06-26T01:52:31.352Z" },
    { url = "https://files.pythonhosted.org/packages/a9/39/57a18fcef567784108c4fc3f5441cb9938ae5a51378505aafe81e8e15ecc/grpcio-1.73.1-cp312-cp312-musllinux_1_1_aarch64.whl", hash = "sha256:65b0458a10b100d815a8426b1442bd17001fdb77ea13665b2f7dc9e8587fdc6b", size = 6103364, upload-time = "2025-06-26T01:52:33.028Z" },
    { url = "https://files.pythonhosted.org/packages/c5/46/28919d2aa038712fc399d02fa83e998abd8c1f46c2680c5689deca06d1b2/grpcio-1.73.1-cp312-cp312-musllinux_1_1_i686.whl", hash = "sha256:0a9f3ea8dce9eae9d7cb36827200133a72b37a63896e0e61a9d5ec7d61a59ab1", size = 6749194, upload-time = "2025-06-26T01:52:34.734Z" },
    { url = "https://files.pythonhosted.org/packages/3d/56/3898526f1fad588c5d19a29ea0a3a4996fb4fa7d7c02dc1be0c9fd188b62/grpcio-1.73.1-cp312-cp312-musllinux_1_1_x86_64.whl", hash = "sha256:de18769aea47f18e782bf6819a37c1c528914bfd5683b8782b9da356506190c8", size = 6283902, upload-time = "2025-06-26T01:52:36.503Z" },
    { url = "https://files.pythonhosted.org/packages/dc/64/18b77b89c5870d8ea91818feb0c3ffb5b31b48d1b0ee3e0f0d539730fea3/grpcio-1.73.1-cp312-cp312-win32.whl", hash = "sha256:24e06a5319e33041e322d32c62b1e728f18ab8c9dbc91729a3d9f9e3ed336642", size = 3668687, upload-time = "2025-06-26T01:52:38.678Z" },
    { url = "https://files.pythonhosted.org/packages/3c/52/302448ca6e52f2a77166b2e2ed75f5d08feca4f2145faf75cb768cccb25b/grpcio-1.73.1-cp312-cp312-win_amd64.whl", hash = "sha256:303c8135d8ab176f8038c14cc10d698ae1db9c480f2b2823f7a987aa2a4c5646", size = 4334887, upload-time = "2025-06-26T01:52:40.743Z" },
    { url = "https://files.pythonhosted.org/packages/37/bf/4ca20d1acbefabcaba633ab17f4244cbbe8eca877df01517207bd6655914/grpcio-1.73.1-cp313-cp313-linux_armv7l.whl", hash = "sha256:b310824ab5092cf74750ebd8a8a8981c1810cb2b363210e70d06ef37ad80d4f9", size = 5335615, upload-time = "2025-06-26T01:52:42.896Z" },
    { url = "https://files.pythonhosted.org/packages/75/ed/45c345f284abec5d4f6d77cbca9c52c39b554397eb7de7d2fcf440bcd049/grpcio-1.73.1-cp313-cp313-macosx_11_0_universal2.whl", hash = "sha256:8f5a6df3fba31a3485096ac85b2e34b9666ffb0590df0cd044f58694e6a1f6b5", size = 10595497, upload-time = "2025-06-26T01:52:44.695Z" },
    { url = "https://files.pythonhosted.org/packages/a4/75/bff2c2728018f546d812b755455014bc718f8cdcbf5c84f1f6e5494443a8/grpcio-1.73.1-cp313-cp313-manylinux_2_17_aarch64.whl", hash = "sha256:052e28fe9c41357da42250a91926a3e2f74c046575c070b69659467ca5aa976b", size = 5765321, upload-time = "2025-06-26T01:52:46.871Z" },
    { url = "https://files.pythonhosted.org/packages/70/3b/14e43158d3b81a38251b1d231dfb45a9b492d872102a919fbf7ba4ac20cd/grpcio-1.73.1-cp313-cp313-manylinux_2_17_i686.manylinux2014_i686.whl", hash = "sha256:1c0bf15f629b1497436596b1cbddddfa3234273490229ca29561209778ebe182", size = 6415436, upload-time = "2025-06-26T01:52:49.134Z" },
    { url = "https://files.pythonhosted.org/packages/e5/3f/81d9650ca40b54338336fd360f36773be8cb6c07c036e751d8996eb96598/grpcio-1.73.1-cp313-cp313-manylinux_2_17_x86_64.manylinux2014_x86_64.whl", hash = "sha256:0ab860d5bfa788c5a021fba264802e2593688cd965d1374d31d2b1a34cacd854", size = 6007012, upload-time = "2025-06-26T01:52:51.076Z" },
    { url = "https://files.pythonhosted.org/packages/55/f4/59edf5af68d684d0f4f7ad9462a418ac517201c238551529098c9aa28cb0/grpcio-1.73.1-cp313-cp313-musllinux_1_1_aarch64.whl", hash = "sha256:ad1d958c31cc91ab050bd8a91355480b8e0683e21176522bacea225ce51163f2", size = 6105209, upload-time = "2025-06-26T01:52:52.773Z" },
    { url = "https://files.pythonhosted.org/packages/e4/a8/700d034d5d0786a5ba14bfa9ce974ed4c976936c2748c2bd87aa50f69b36/grpcio-1.73.1-cp313-cp313-musllinux_1_1_i686.whl", hash = "sha256:f43ffb3bd415c57224c7427bfb9e6c46a0b6e998754bfa0d00f408e1873dcbb5", size = 6753655, upload-time = "2025-06-26T01:52:55.064Z" },
    { url = "https://files.pythonhosted.org/packages/1f/29/efbd4ac837c23bc48e34bbaf32bd429f0dc9ad7f80721cdb4622144c118c/grpcio-1.73.1-cp313-cp313-musllinux_1_1_x86_64.whl", hash = "sha256:686231cdd03a8a8055f798b2b54b19428cdf18fa1549bee92249b43607c42668", size = 6287288, upload-time = "2025-06-26T01:52:57.33Z" },
    { url = "https://files.pythonhosted.org/packages/d8/61/c6045d2ce16624bbe18b5d169c1a5ce4d6c3a47bc9d0e5c4fa6a50ed1239/grpcio-1.73.1-cp313-cp313-win32.whl", hash = "sha256:89018866a096e2ce21e05eabed1567479713ebe57b1db7cbb0f1e3b896793ba4", size = 3668151, upload-time = "2025-06-26T01:52:59.405Z" },
    { url = "https://files.pythonhosted.org/packages/c2/d7/77ac689216daee10de318db5aa1b88d159432dc76a130948a56b3aa671a2/grpcio-1.73.1-cp313-cp313-win_amd64.whl", hash = "sha256:4a68f8c9966b94dff693670a5cf2b54888a48a5011c5d9ce2295a1a1465ee84f", size = 4335747, upload-time = "2025-06-26T01:53:01.233Z" },
]

[[package]]
name = "gymnasium"
version = "1.2.0"
source = { registry = "https://pypi.org/simple" }
dependencies = [
    { name = "cloudpickle" },
    { name = "farama-notifications" },
    { name = "numpy" },
    { name = "typing-extensions" },
]
sdist = { url = "https://files.pythonhosted.org/packages/fd/17/c2a0e15c2cd5a8e788389b280996db927b923410de676ec5c7b2695e9261/gymnasium-1.2.0.tar.gz", hash = "sha256:344e87561012558f603880baf264ebc97f8a5c997a957b0c9f910281145534b0", size = 821142, upload-time = "2025-06-27T08:21:20.262Z" }
wheels = [
    { url = "https://files.pythonhosted.org/packages/a0/e2/a111dbb8625af467ea4760a1373d6ef27aac3137931219902406ccc05423/gymnasium-1.2.0-py3-none-any.whl", hash = "sha256:fc4a1e4121a9464c29b4d7dc6ade3fbeaa36dea448682f5f71a6d2c17489ea76", size = 944301, upload-time = "2025-06-27T08:21:18.83Z" },
]

[package.optional-dependencies]
other = [
    { name = "matplotlib" },
    { name = "moviepy" },
    { name = "opencv-python" },
    { name = "seaborn" },
]

[[package]]
name = "idna"
version = "3.10"
source = { registry = "https://pypi.org/simple" }
sdist = { url = "https://files.pythonhosted.org/packages/f1/70/7703c29685631f5a7590aa73f1f1d3fa9a380e654b86af429e0934a32f7d/idna-3.10.tar.gz", hash = "sha256:12f65c9b470abda6dc35cf8e63cc574b1c52b11df2c86030af0ac09b01b13ea9", size = 190490, upload-time = "2024-09-15T18:07:39.745Z" }
wheels = [
    { url = "https://files.pythonhosted.org/packages/76/c6/c88e154df9c4e1a2a66ccf0005a88dfb2650c1dffb6f5ce603dfbd452ce3/idna-3.10-py3-none-any.whl", hash = "sha256:946d195a0d259cbba61165e88e65941f16e9b36ea6ddb97f00452bae8b1287d3", size = 70442, upload-time = "2024-09-15T18:07:37.964Z" },
]

[[package]]
name = "imageio"
version = "2.37.0"
source = { registry = "https://pypi.org/simple" }
dependencies = [
    { name = "numpy" },
    { name = "pillow" },
]
sdist = { url = "https://files.pythonhosted.org/packages/0c/47/57e897fb7094afb2d26e8b2e4af9a45c7cf1a405acdeeca001fdf2c98501/imageio-2.37.0.tar.gz", hash = "sha256:71b57b3669666272c818497aebba2b4c5f20d5b37c81720e5e1a56d59c492996", size = 389963, upload-time = "2025-01-20T02:42:37.089Z" }
wheels = [
    { url = "https://files.pythonhosted.org/packages/cb/bd/b394387b598ed84d8d0fa90611a90bee0adc2021820ad5729f7ced74a8e2/imageio-2.37.0-py3-none-any.whl", hash = "sha256:11efa15b87bc7871b61590326b2d635439acc321cf7f8ce996f812543ce10eed", size = 315796, upload-time = "2025-01-20T02:42:34.931Z" },
]

[[package]]
name = "imageio-ffmpeg"
version = "0.6.0"
source = { registry = "https://pypi.org/simple" }
sdist = { url = "https://files.pythonhosted.org/packages/44/bd/c3343c721f2a1b0c9fc71c1aebf1966a3b7f08c2eea8ed5437a2865611d6/imageio_ffmpeg-0.6.0.tar.gz", hash = "sha256:e2556bed8e005564a9f925bb7afa4002d82770d6b08825078b7697ab88ba1755", size = 25210, upload-time = "2025-01-16T21:34:32.747Z" }
wheels = [
    { url = "https://files.pythonhosted.org/packages/da/58/87ef68ac83f4c7690961bce288fd8e382bc5f1513860fc7f90a9c1c1c6bf/imageio_ffmpeg-0.6.0-py3-none-macosx_10_9_intel.macosx_10_9_x86_64.whl", hash = "sha256:9d2baaf867088508d4a3458e61eeb30e945c4ad8016025545f66c4b5aaef0a61", size = 24932969, upload-time = "2025-01-16T21:34:20.464Z" },
    { url = "https://files.pythonhosted.org/packages/40/5c/f3d8a657d362cc93b81aab8feda487317da5b5d31c0e1fdfd5e986e55d17/imageio_ffmpeg-0.6.0-py3-none-macosx_11_0_arm64.whl", hash = "sha256:b1ae3173414b5fc5f538a726c4e48ea97edc0d2cdc11f103afee655c463fa742", size = 21113891, upload-time = "2025-01-16T21:34:00.277Z" },
    { url = "https://files.pythonhosted.org/packages/33/e7/1925bfbc563c39c1d2e82501d8372734a5c725e53ac3b31b4c2d081e895b/imageio_ffmpeg-0.6.0-py3-none-manylinux2014_aarch64.whl", hash = "sha256:1d47bebd83d2c5fc770720d211855f208af8a596c82d17730aa51e815cdee6dc", size = 25632706, upload-time = "2025-01-16T21:33:53.475Z" },
    { url = "https://files.pythonhosted.org/packages/a0/2d/43c8522a2038e9d0e7dbdf3a61195ecc31ca576fb1527a528c877e87d973/imageio_ffmpeg-0.6.0-py3-none-manylinux2014_x86_64.whl", hash = "sha256:c7e46fcec401dd990405049d2e2f475e2b397779df2519b544b8aab515195282", size = 29498237, upload-time = "2025-01-16T21:34:13.726Z" },
    { url = "https://files.pythonhosted.org/packages/a0/13/59da54728351883c3c1d9fca1710ab8eee82c7beba585df8f25ca925f08f/imageio_ffmpeg-0.6.0-py3-none-win32.whl", hash = "sha256:196faa79366b4a82f95c0f4053191d2013f4714a715780f0ad2a68ff37483cc2", size = 19652251, upload-time = "2025-01-16T21:34:06.812Z" },
    { url = "https://files.pythonhosted.org/packages/2c/c6/fa760e12a2483469e2bf5058c5faff664acf66cadb4df2ad6205b016a73d/imageio_ffmpeg-0.6.0-py3-none-win_amd64.whl", hash = "sha256:02fa47c83703c37df6bfe4896aab339013f62bf02c5ebf2dce6da56af04ffc0a", size = 31246824, upload-time = "2025-01-16T21:34:28.6Z" },
]

[[package]]
name = "jinja2"
version = "3.1.6"
source = { registry = "https://pypi.org/simple" }
dependencies = [
    { name = "markupsafe" },
]
sdist = { url = "https://files.pythonhosted.org/packages/df/bf/f7da0350254c0ed7c72f3e33cef02e048281fec7ecec5f032d4aac52226b/jinja2-3.1.6.tar.gz", hash = "sha256:0137fb05990d35f1275a587e9aee6d56da821fc83491a0fb838183be43f66d6d", size = 245115, upload-time = "2025-03-05T20:05:02.478Z" }
wheels = [
    { url = "https://files.pythonhosted.org/packages/62/a1/3d680cbfd5f4b8f15abc1d571870c5fc3e594bb582bc3b64ea099db13e56/jinja2-3.1.6-py3-none-any.whl", hash = "sha256:85ece4451f492d0c13c5dd7c13a64681a86afae63a5f347908daf103ce6d2f67", size = 134899, upload-time = "2025-03-05T20:05:00.369Z" },
]

[[package]]
name = "kiwisolver"
version = "1.4.8"
source = { registry = "https://pypi.org/simple" }
sdist = { url = "https://files.pythonhosted.org/packages/82/59/7c91426a8ac292e1cdd53a63b6d9439abd573c875c3f92c146767dd33faf/kiwisolver-1.4.8.tar.gz", hash = "sha256:23d5f023bdc8c7e54eb65f03ca5d5bb25b601eac4d7f1a042888a1f45237987e", size = 97538, upload-time = "2024-12-24T18:30:51.519Z" }
wheels = [
    { url = "https://files.pythonhosted.org/packages/da/ed/c913ee28936c371418cb167b128066ffb20bbf37771eecc2c97edf8a6e4c/kiwisolver-1.4.8-cp311-cp311-macosx_10_9_universal2.whl", hash = "sha256:a4d3601908c560bdf880f07d94f31d734afd1bb71e96585cace0e38ef44c6d84", size = 124635, upload-time = "2024-12-24T18:28:51.826Z" },
    { url = "https://files.pythonhosted.org/packages/4c/45/4a7f896f7467aaf5f56ef093d1f329346f3b594e77c6a3c327b2d415f521/kiwisolver-1.4.8-cp311-cp311-macosx_10_9_x86_64.whl", hash = "sha256:856b269c4d28a5c0d5e6c1955ec36ebfd1651ac00e1ce0afa3e28da95293b561", size = 66717, upload-time = "2024-12-24T18:28:54.256Z" },
    { url = "https://files.pythonhosted.org/packages/5f/b4/c12b3ac0852a3a68f94598d4c8d569f55361beef6159dce4e7b624160da2/kiwisolver-1.4.8-cp311-cp311-macosx_11_0_arm64.whl", hash = "sha256:c2b9a96e0f326205af81a15718a9073328df1173a2619a68553decb7097fd5d7", size = 65413, upload-time = "2024-12-24T18:28:55.184Z" },
    { url = "https://files.pythonhosted.org/packages/a9/98/1df4089b1ed23d83d410adfdc5947245c753bddfbe06541c4aae330e9e70/kiwisolver-1.4.8-cp311-cp311-manylinux_2_12_i686.manylinux2010_i686.manylinux_2_17_i686.manylinux2014_i686.whl", hash = "sha256:c5020c83e8553f770cb3b5fc13faac40f17e0b205bd237aebd21d53d733adb03", size = 1343994, upload-time = "2024-12-24T18:28:57.493Z" },
    { url = "https://files.pythonhosted.org/packages/8d/bf/b4b169b050c8421a7c53ea1ea74e4ef9c335ee9013216c558a047f162d20/kiwisolver-1.4.8-cp311-cp311-manylinux_2_17_aarch64.manylinux2014_aarch64.whl", hash = "sha256:dace81d28c787956bfbfbbfd72fdcef014f37d9b48830829e488fdb32b49d954", size = 1434804, upload-time = "2024-12-24T18:29:00.077Z" },
    { url = "https://files.pythonhosted.org/packages/66/5a/e13bd341fbcf73325ea60fdc8af752addf75c5079867af2e04cc41f34434/kiwisolver-1.4.8-cp311-cp311-manylinux_2_17_ppc64le.manylinux2014_ppc64le.whl", hash = "sha256:11e1022b524bd48ae56c9b4f9296bce77e15a2e42a502cceba602f804b32bb79", size = 1450690, upload-time = "2024-12-24T18:29:01.401Z" },
    { url = "https://files.pythonhosted.org/packages/9b/4f/5955dcb376ba4a830384cc6fab7d7547bd6759fe75a09564910e9e3bb8ea/kiwisolver-1.4.8-cp311-cp311-manylinux_2_17_s390x.manylinux2014_s390x.whl", hash = "sha256:3b9b4d2892fefc886f30301cdd80debd8bb01ecdf165a449eb6e78f79f0fabd6", size = 1376839, upload-time = "2024-12-24T18:29:02.685Z" },
    { url = "https://files.pythonhosted.org/packages/3a/97/5edbed69a9d0caa2e4aa616ae7df8127e10f6586940aa683a496c2c280b9/kiwisolver-1.4.8-cp311-cp311-manylinux_2_17_x86_64.manylinux2014_x86_64.whl", hash = "sha256:3a96c0e790ee875d65e340ab383700e2b4891677b7fcd30a699146f9384a2bb0", size = 1435109, upload-time = "2024-12-24T18:29:04.113Z" },
    { url = "https://files.pythonhosted.org/packages/13/fc/e756382cb64e556af6c1809a1bbb22c141bbc2445049f2da06b420fe52bf/kiwisolver-1.4.8-cp311-cp311-musllinux_1_2_aarch64.whl", hash = "sha256:23454ff084b07ac54ca8be535f4174170c1094a4cff78fbae4f73a4bcc0d4dab", size = 2245269, upload-time = "2024-12-24T18:29:05.488Z" },
    { url = "https://files.pythonhosted.org/packages/76/15/e59e45829d7f41c776d138245cabae6515cb4eb44b418f6d4109c478b481/kiwisolver-1.4.8-cp311-cp311-musllinux_1_2_i686.whl", hash = "sha256:87b287251ad6488e95b4f0b4a79a6d04d3ea35fde6340eb38fbd1ca9cd35bbbc", size = 2393468, upload-time = "2024-12-24T18:29:06.79Z" },
    { url = "https://files.pythonhosted.org/packages/e9/39/483558c2a913ab8384d6e4b66a932406f87c95a6080112433da5ed668559/kiwisolver-1.4.8-cp311-cp311-musllinux_1_2_ppc64le.whl", hash = "sha256:b21dbe165081142b1232a240fc6383fd32cdd877ca6cc89eab93e5f5883e1c25", size = 2355394, upload-time = "2024-12-24T18:29:08.24Z" },
    { url = "https://files.pythonhosted.org/packages/01/aa/efad1fbca6570a161d29224f14b082960c7e08268a133fe5dc0f6906820e/kiwisolver-1.4.8-cp311-cp311-musllinux_1_2_s390x.whl", hash = "sha256:768cade2c2df13db52475bd28d3a3fac8c9eff04b0e9e2fda0f3760f20b3f7fc", size = 2490901, upload-time = "2024-12-24T18:29:09.653Z" },
    { url = "https://files.pythonhosted.org/packages/c9/4f/15988966ba46bcd5ab9d0c8296914436720dd67fca689ae1a75b4ec1c72f/kiwisolver-1.4.8-cp311-cp311-musllinux_1_2_x86_64.whl", hash = "sha256:d47cfb2650f0e103d4bf68b0b5804c68da97272c84bb12850d877a95c056bd67", size = 2312306, upload-time = "2024-12-24T18:29:12.644Z" },
    { url = "https://files.pythonhosted.org/packages/2d/27/bdf1c769c83f74d98cbc34483a972f221440703054894a37d174fba8aa68/kiwisolver-1.4.8-cp311-cp311-win_amd64.whl", hash = "sha256:ed33ca2002a779a2e20eeb06aea7721b6e47f2d4b8a8ece979d8ba9e2a167e34", size = 71966, upload-time = "2024-12-24T18:29:14.089Z" },
    { url = "https://files.pythonhosted.org/packages/4a/c9/9642ea855604aeb2968a8e145fc662edf61db7632ad2e4fb92424be6b6c0/kiwisolver-1.4.8-cp311-cp311-win_arm64.whl", hash = "sha256:16523b40aab60426ffdebe33ac374457cf62863e330a90a0383639ce14bf44b2", size = 65311, upload-time = "2024-12-24T18:29:15.892Z" },
    { url = "https://files.pythonhosted.org/packages/fc/aa/cea685c4ab647f349c3bc92d2daf7ae34c8e8cf405a6dcd3a497f58a2ac3/kiwisolver-1.4.8-cp312-cp312-macosx_10_13_universal2.whl", hash = "sha256:d6af5e8815fd02997cb6ad9bbed0ee1e60014438ee1a5c2444c96f87b8843502", size = 124152, upload-time = "2024-12-24T18:29:16.85Z" },
    { url = "https://files.pythonhosted.org/packages/c5/0b/8db6d2e2452d60d5ebc4ce4b204feeb16176a851fd42462f66ade6808084/kiwisolver-1.4.8-cp312-cp312-macosx_10_13_x86_64.whl", hash = "sha256:bade438f86e21d91e0cf5dd7c0ed00cda0f77c8c1616bd83f9fc157fa6760d31", size = 66555, upload-time = "2024-12-24T18:29:19.146Z" },
    { url = "https://files.pythonhosted.org/packages/60/26/d6a0db6785dd35d3ba5bf2b2df0aedc5af089962c6eb2cbf67a15b81369e/kiwisolver-1.4.8-cp312-cp312-macosx_11_0_arm64.whl", hash = "sha256:b83dc6769ddbc57613280118fb4ce3cd08899cc3369f7d0e0fab518a7cf37fdb", size = 65067, upload-time = "2024-12-24T18:29:20.096Z" },
    { url = "https://files.pythonhosted.org/packages/c9/ed/1d97f7e3561e09757a196231edccc1bcf59d55ddccefa2afc9c615abd8e0/kiwisolver-1.4.8-cp312-cp312-manylinux_2_12_i686.manylinux2010_i686.manylinux_2_17_i686.manylinux2014_i686.whl", hash = "sha256:111793b232842991be367ed828076b03d96202c19221b5ebab421ce8bcad016f", size = 1378443, upload-time = "2024-12-24T18:29:22.843Z" },
    { url = "https://files.pythonhosted.org/packages/29/61/39d30b99954e6b46f760e6289c12fede2ab96a254c443639052d1b573fbc/kiwisolver-1.4.8-cp312-cp312-manylinux_2_17_aarch64.manylinux2014_aarch64.whl", hash = "sha256:257af1622860e51b1a9d0ce387bf5c2c4f36a90594cb9514f55b074bcc787cfc", size = 1472728, upload-time = "2024-12-24T18:29:24.463Z" },
    { url = "https://files.pythonhosted.org/packages/0c/3e/804163b932f7603ef256e4a715e5843a9600802bb23a68b4e08c8c0ff61d/kiwisolver-1.4.8-cp312-cp312-manylinux_2_17_ppc64le.manylinux2014_ppc64le.whl", hash = "sha256:69b5637c3f316cab1ec1c9a12b8c5f4750a4c4b71af9157645bf32830e39c03a", size = 1478388, upload-time = "2024-12-24T18:29:25.776Z" },
    { url = "https://files.pythonhosted.org/packages/8a/9e/60eaa75169a154700be74f875a4d9961b11ba048bef315fbe89cb6999056/kiwisolver-1.4.8-cp312-cp312-manylinux_2_17_s390x.manylinux2014_s390x.whl", hash = "sha256:782bb86f245ec18009890e7cb8d13a5ef54dcf2ebe18ed65f795e635a96a1c6a", size = 1413849, upload-time = "2024-12-24T18:29:27.202Z" },
    { url = "https://files.pythonhosted.org/packages/bc/b3/9458adb9472e61a998c8c4d95cfdfec91c73c53a375b30b1428310f923e4/kiwisolver-1.4.8-cp312-cp312-manylinux_2_17_x86_64.manylinux2014_x86_64.whl", hash = "sha256:cc978a80a0db3a66d25767b03688f1147a69e6237175c0f4ffffaaedf744055a", size = 1475533, upload-time = "2024-12-24T18:29:28.638Z" },
    { url = "https://files.pythonhosted.org/packages/e4/7a/0a42d9571e35798de80aef4bb43a9b672aa7f8e58643d7bd1950398ffb0a/kiwisolver-1.4.8-cp312-cp312-musllinux_1_2_aarch64.whl", hash = "sha256:36dbbfd34838500a31f52c9786990d00150860e46cd5041386f217101350f0d3", size = 2268898, upload-time = "2024-12-24T18:29:30.368Z" },
    { url = "https://files.pythonhosted.org/packages/d9/07/1255dc8d80271400126ed8db35a1795b1a2c098ac3a72645075d06fe5c5d/kiwisolver-1.4.8-cp312-cp312-musllinux_1_2_i686.whl", hash = "sha256:eaa973f1e05131de5ff3569bbba7f5fd07ea0595d3870ed4a526d486fe57fa1b", size = 2425605, upload-time = "2024-12-24T18:29:33.151Z" },
    { url = "https://files.pythonhosted.org/packages/84/df/5a3b4cf13780ef6f6942df67b138b03b7e79e9f1f08f57c49957d5867f6e/kiwisolver-1.4.8-cp312-cp312-musllinux_1_2_ppc64le.whl", hash = "sha256:a66f60f8d0c87ab7f59b6fb80e642ebb29fec354a4dfad687ca4092ae69d04f4", size = 2375801, upload-time = "2024-12-24T18:29:34.584Z" },
    { url = "https://files.pythonhosted.org/packages/8f/10/2348d068e8b0f635c8c86892788dac7a6b5c0cb12356620ab575775aad89/kiwisolver-1.4.8-cp312-cp312-musllinux_1_2_s390x.whl", hash = "sha256:858416b7fb777a53f0c59ca08190ce24e9abbd3cffa18886a5781b8e3e26f65d", size = 2520077, upload-time = "2024-12-24T18:29:36.138Z" },
    { url = "https://files.pythonhosted.org/packages/32/d8/014b89fee5d4dce157d814303b0fce4d31385a2af4c41fed194b173b81ac/kiwisolver-1.4.8-cp312-cp312-musllinux_1_2_x86_64.whl", hash = "sha256:085940635c62697391baafaaeabdf3dd7a6c3643577dde337f4d66eba021b2b8", size = 2338410, upload-time = "2024-12-24T18:29:39.991Z" },
    { url = "https://files.pythonhosted.org/packages/bd/72/dfff0cc97f2a0776e1c9eb5bef1ddfd45f46246c6533b0191887a427bca5/kiwisolver-1.4.8-cp312-cp312-win_amd64.whl", hash = "sha256:01c3d31902c7db5fb6182832713d3b4122ad9317c2c5877d0539227d96bb2e50", size = 71853, upload-time = "2024-12-24T18:29:42.006Z" },
    { url = "https://files.pythonhosted.org/packages/dc/85/220d13d914485c0948a00f0b9eb419efaf6da81b7d72e88ce2391f7aed8d/kiwisolver-1.4.8-cp312-cp312-win_arm64.whl", hash = "sha256:a3c44cb68861de93f0c4a8175fbaa691f0aa22550c331fefef02b618a9dcb476", size = 65424, upload-time = "2024-12-24T18:29:44.38Z" },
    { url = "https://files.pythonhosted.org/packages/79/b3/e62464a652f4f8cd9006e13d07abad844a47df1e6537f73ddfbf1bc997ec/kiwisolver-1.4.8-cp313-cp313-macosx_10_13_universal2.whl", hash = "sha256:1c8ceb754339793c24aee1c9fb2485b5b1f5bb1c2c214ff13368431e51fc9a09", size = 124156, upload-time = "2024-12-24T18:29:45.368Z" },
    { url = "https://files.pythonhosted.org/packages/8d/2d/f13d06998b546a2ad4f48607a146e045bbe48030774de29f90bdc573df15/kiwisolver-1.4.8-cp313-cp313-macosx_10_13_x86_64.whl", hash = "sha256:54a62808ac74b5e55a04a408cda6156f986cefbcf0ada13572696b507cc92fa1", size = 66555, upload-time = "2024-12-24T18:29:46.37Z" },
    { url = "https://files.pythonhosted.org/packages/59/e3/b8bd14b0a54998a9fd1e8da591c60998dc003618cb19a3f94cb233ec1511/kiwisolver-1.4.8-cp313-cp313-macosx_11_0_arm64.whl", hash = "sha256:68269e60ee4929893aad82666821aaacbd455284124817af45c11e50a4b42e3c", size = 65071, upload-time = "2024-12-24T18:29:47.333Z" },
    { url = "https://files.pythonhosted.org/packages/f0/1c/6c86f6d85ffe4d0ce04228d976f00674f1df5dc893bf2dd4f1928748f187/kiwisolver-1.4.8-cp313-cp313-manylinux_2_12_i686.manylinux2010_i686.manylinux_2_17_i686.manylinux2014_i686.whl", hash = "sha256:34d142fba9c464bc3bbfeff15c96eab0e7310343d6aefb62a79d51421fcc5f1b", size = 1378053, upload-time = "2024-12-24T18:29:49.636Z" },
    { url = "https://files.pythonhosted.org/packages/4e/b9/1c6e9f6dcb103ac5cf87cb695845f5fa71379021500153566d8a8a9fc291/kiwisolver-1.4.8-cp313-cp313-manylinux_2_17_aarch64.manylinux2014_aarch64.whl", hash = "sha256:3ddc373e0eef45b59197de815b1b28ef89ae3955e7722cc9710fb91cd77b7f47", size = 1472278, upload-time = "2024-12-24T18:29:51.164Z" },
    { url = "https://files.pythonhosted.org/packages/ee/81/aca1eb176de671f8bda479b11acdc42c132b61a2ac861c883907dde6debb/kiwisolver-1.4.8-cp313-cp313-manylinux_2_17_ppc64le.manylinux2014_ppc64le.whl", hash = "sha256:77e6f57a20b9bd4e1e2cedda4d0b986ebd0216236f0106e55c28aea3d3d69b16", size = 1478139, upload-time = "2024-12-24T18:29:52.594Z" },
    { url = "https://files.pythonhosted.org/packages/49/f4/e081522473671c97b2687d380e9e4c26f748a86363ce5af48b4a28e48d06/kiwisolver-1.4.8-cp313-cp313-manylinux_2_17_s390x.manylinux2014_s390x.whl", hash = "sha256:08e77738ed7538f036cd1170cbed942ef749137b1311fa2bbe2a7fda2f6bf3cc", size = 1413517, upload-time = "2024-12-24T18:29:53.941Z" },
    { url = "https://files.pythonhosted.org/packages/8f/e9/6a7d025d8da8c4931522922cd706105aa32b3291d1add8c5427cdcd66e63/kiwisolver-1.4.8-cp313-cp313-manylinux_2_17_x86_64.manylinux2014_x86_64.whl", hash = "sha256:a5ce1e481a74b44dd5e92ff03ea0cb371ae7a0268318e202be06c8f04f4f1246", size = 1474952, upload-time = "2024-12-24T18:29:56.523Z" },
    { url = "https://files.pythonhosted.org/packages/82/13/13fa685ae167bee5d94b415991c4fc7bb0a1b6ebea6e753a87044b209678/kiwisolver-1.4.8-cp313-cp313-musllinux_1_2_aarch64.whl", hash = "sha256:fc2ace710ba7c1dfd1a3b42530b62b9ceed115f19a1656adefce7b1782a37794", size = 2269132, upload-time = "2024-12-24T18:29:57.989Z" },
    { url = "https://files.pythonhosted.org/packages/ef/92/bb7c9395489b99a6cb41d502d3686bac692586db2045adc19e45ee64ed23/kiwisolver-1.4.8-cp313-cp313-musllinux_1_2_i686.whl", hash = "sha256:3452046c37c7692bd52b0e752b87954ef86ee2224e624ef7ce6cb21e8c41cc1b", size = 2425997, upload-time = "2024-12-24T18:29:59.393Z" },
    { url = "https://files.pythonhosted.org/packages/ed/12/87f0e9271e2b63d35d0d8524954145837dd1a6c15b62a2d8c1ebe0f182b4/kiwisolver-1.4.8-cp313-cp313-musllinux_1_2_ppc64le.whl", hash = "sha256:7e9a60b50fe8b2ec6f448fe8d81b07e40141bfced7f896309df271a0b92f80f3", size = 2376060, upload-time = "2024-12-24T18:30:01.338Z" },
    { url = "https://files.pythonhosted.org/packages/02/6e/c8af39288edbce8bf0fa35dee427b082758a4b71e9c91ef18fa667782138/kiwisolver-1.4.8-cp313-cp313-musllinux_1_2_s390x.whl", hash = "sha256:918139571133f366e8362fa4a297aeba86c7816b7ecf0bc79168080e2bd79957", size = 2520471, upload-time = "2024-12-24T18:30:04.574Z" },
    { url = "https://files.pythonhosted.org/packages/13/78/df381bc7b26e535c91469f77f16adcd073beb3e2dd25042efd064af82323/kiwisolver-1.4.8-cp313-cp313-musllinux_1_2_x86_64.whl", hash = "sha256:e063ef9f89885a1d68dd8b2e18f5ead48653176d10a0e324e3b0030e3a69adeb", size = 2338793, upload-time = "2024-12-24T18:30:06.25Z" },
    { url = "https://files.pythonhosted.org/packages/d0/dc/c1abe38c37c071d0fc71c9a474fd0b9ede05d42f5a458d584619cfd2371a/kiwisolver-1.4.8-cp313-cp313-win_amd64.whl", hash = "sha256:a17b7c4f5b2c51bb68ed379defd608a03954a1845dfed7cc0117f1cc8a9b7fd2", size = 71855, upload-time = "2024-12-24T18:30:07.535Z" },
    { url = "https://files.pythonhosted.org/packages/a0/b6/21529d595b126ac298fdd90b705d87d4c5693de60023e0efcb4f387ed99e/kiwisolver-1.4.8-cp313-cp313-win_arm64.whl", hash = "sha256:3cd3bc628b25f74aedc6d374d5babf0166a92ff1317f46267f12d2ed54bc1d30", size = 65430, upload-time = "2024-12-24T18:30:08.504Z" },
    { url = "https://files.pythonhosted.org/packages/34/bd/b89380b7298e3af9b39f49334e3e2a4af0e04819789f04b43d560516c0c8/kiwisolver-1.4.8-cp313-cp313t-macosx_10_13_universal2.whl", hash = "sha256:370fd2df41660ed4e26b8c9d6bbcad668fbe2560462cba151a721d49e5b6628c", size = 126294, upload-time = "2024-12-24T18:30:09.508Z" },
    { url = "https://files.pythonhosted.org/packages/83/41/5857dc72e5e4148eaac5aa76e0703e594e4465f8ab7ec0fc60e3a9bb8fea/kiwisolver-1.4.8-cp313-cp313t-macosx_10_13_x86_64.whl", hash = "sha256:84a2f830d42707de1d191b9490ac186bf7997a9495d4e9072210a1296345f7dc", size = 67736, upload-time = "2024-12-24T18:30:11.039Z" },
    { url = "https://files.pythonhosted.org/packages/e1/d1/be059b8db56ac270489fb0b3297fd1e53d195ba76e9bbb30e5401fa6b759/kiwisolver-1.4.8-cp313-cp313t-macosx_11_0_arm64.whl", hash = "sha256:7a3ad337add5148cf51ce0b55642dc551c0b9d6248458a757f98796ca7348712", size = 66194, upload-time = "2024-12-24T18:30:14.886Z" },
    { url = "https://files.pythonhosted.org/packages/e1/83/4b73975f149819eb7dcf9299ed467eba068ecb16439a98990dcb12e63fdd/kiwisolver-1.4.8-cp313-cp313t-manylinux_2_12_i686.manylinux2010_i686.manylinux_2_17_i686.manylinux2014_i686.whl", hash = "sha256:7506488470f41169b86d8c9aeff587293f530a23a23a49d6bc64dab66bedc71e", size = 1465942, upload-time = "2024-12-24T18:30:18.927Z" },
    { url = "https://files.pythonhosted.org/packages/c7/2c/30a5cdde5102958e602c07466bce058b9d7cb48734aa7a4327261ac8e002/kiwisolver-1.4.8-cp313-cp313t-manylinux_2_17_aarch64.manylinux2014_aarch64.whl", hash = "sha256:2f0121b07b356a22fb0414cec4666bbe36fd6d0d759db3d37228f496ed67c880", size = 1595341, upload-time = "2024-12-24T18:30:22.102Z" },
    { url = "https://files.pythonhosted.org/packages/ff/9b/1e71db1c000385aa069704f5990574b8244cce854ecd83119c19e83c9586/kiwisolver-1.4.8-cp313-cp313t-manylinux_2_17_ppc64le.manylinux2014_ppc64le.whl", hash = "sha256:d6d6bd87df62c27d4185de7c511c6248040afae67028a8a22012b010bc7ad062", size = 1598455, upload-time = "2024-12-24T18:30:24.947Z" },
    { url = "https://files.pythonhosted.org/packages/85/92/c8fec52ddf06231b31cbb779af77e99b8253cd96bd135250b9498144c78b/kiwisolver-1.4.8-cp313-cp313t-manylinux_2_17_s390x.manylinux2014_s390x.whl", hash = "sha256:291331973c64bb9cce50bbe871fb2e675c4331dab4f31abe89f175ad7679a4d7", size = 1522138, upload-time = "2024-12-24T18:30:26.286Z" },
    { url = "https://files.pythonhosted.org/packages/0b/51/9eb7e2cd07a15d8bdd976f6190c0164f92ce1904e5c0c79198c4972926b7/kiwisolver-1.4.8-cp313-cp313t-manylinux_2_17_x86_64.manylinux2014_x86_64.whl", hash = "sha256:893f5525bb92d3d735878ec00f781b2de998333659507d29ea4466208df37bed", size = 1582857, upload-time = "2024-12-24T18:30:28.86Z" },
    { url = "https://files.pythonhosted.org/packages/0f/95/c5a00387a5405e68ba32cc64af65ce881a39b98d73cc394b24143bebc5b8/kiwisolver-1.4.8-cp313-cp313t-musllinux_1_2_aarch64.whl", hash = "sha256:b47a465040146981dc9db8647981b8cb96366fbc8d452b031e4f8fdffec3f26d", size = 2293129, upload-time = "2024-12-24T18:30:30.34Z" },
    { url = "https://files.pythonhosted.org/packages/44/83/eeb7af7d706b8347548313fa3a3a15931f404533cc54fe01f39e830dd231/kiwisolver-1.4.8-cp313-cp313t-musllinux_1_2_i686.whl", hash = "sha256:99cea8b9dd34ff80c521aef46a1dddb0dcc0283cf18bde6d756f1e6f31772165", size = 2421538, upload-time = "2024-12-24T18:30:33.334Z" },
    { url = "https://files.pythonhosted.org/packages/05/f9/27e94c1b3eb29e6933b6986ffc5fa1177d2cd1f0c8efc5f02c91c9ac61de/kiwisolver-1.4.8-cp313-cp313t-musllinux_1_2_ppc64le.whl", hash = "sha256:151dffc4865e5fe6dafce5480fab84f950d14566c480c08a53c663a0020504b6", size = 2390661, upload-time = "2024-12-24T18:30:34.939Z" },
    { url = "https://files.pythonhosted.org/packages/d9/d4/3c9735faa36ac591a4afcc2980d2691000506050b7a7e80bcfe44048daa7/kiwisolver-1.4.8-cp313-cp313t-musllinux_1_2_s390x.whl", hash = "sha256:577facaa411c10421314598b50413aa1ebcf5126f704f1e5d72d7e4e9f020d90", size = 2546710, upload-time = "2024-12-24T18:30:37.281Z" },
    { url = "https://files.pythonhosted.org/packages/4c/fa/be89a49c640930180657482a74970cdcf6f7072c8d2471e1babe17a222dc/kiwisolver-1.4.8-cp313-cp313t-musllinux_1_2_x86_64.whl", hash = "sha256:be4816dc51c8a471749d664161b434912eee82f2ea66bd7628bd14583a833e85", size = 2349213, upload-time = "2024-12-24T18:30:40.019Z" },
]

[[package]]
name = "markdown"
version = "3.8.2"
source = { registry = "https://pypi.org/simple" }
sdist = { url = "https://files.pythonhosted.org/packages/d7/c2/4ab49206c17f75cb08d6311171f2d65798988db4360c4d1485bd0eedd67c/markdown-3.8.2.tar.gz", hash = "sha256:247b9a70dd12e27f67431ce62523e675b866d254f900c4fe75ce3dda62237c45", size = 362071, upload-time = "2025-06-19T17:12:44.483Z" }
wheels = [
    { url = "https://files.pythonhosted.org/packages/96/2b/34cc11786bc00d0f04d0f5fdc3a2b1ae0b6239eef72d3d345805f9ad92a1/markdown-3.8.2-py3-none-any.whl", hash = "sha256:5c83764dbd4e00bdd94d85a19b8d55ccca20fe35b2e678a1422b380324dd5f24", size = 106827, upload-time = "2025-06-19T17:12:42.994Z" },
]

[[package]]
name = "markdown-it-py"
version = "3.0.0"
source = { registry = "https://pypi.org/simple" }
dependencies = [
    { name = "mdurl" },
]
sdist = { url = "https://files.pythonhosted.org/packages/38/71/3b932df36c1a044d397a1f92d1cf91ee0a503d91e470cbd670aa66b07ed0/markdown-it-py-3.0.0.tar.gz", hash = "sha256:e3f60a94fa066dc52ec76661e37c851cb232d92f9886b15cb560aaada2df8feb", size = 74596, upload-time = "2023-06-03T06:41:14.443Z" }
wheels = [
    { url = "https://files.pythonhosted.org/packages/42/d7/1ec15b46af6af88f19b8e5ffea08fa375d433c998b8a7639e76935c14f1f/markdown_it_py-3.0.0-py3-none-any.whl", hash = "sha256:355216845c60bd96232cd8d8c40e8f9765cc86f46880e43a8fd22dc1a1a8cab1", size = 87528, upload-time = "2023-06-03T06:41:11.019Z" },
]

[[package]]
name = "markupsafe"
version = "3.0.2"
source = { registry = "https://pypi.org/simple" }
sdist = { url = "https://files.pythonhosted.org/packages/b2/97/5d42485e71dfc078108a86d6de8fa46db44a1a9295e89c5d6d4a06e23a62/markupsafe-3.0.2.tar.gz", hash = "sha256:ee55d3edf80167e48ea11a923c7386f4669df67d7994554387f84e7d8b0a2bf0", size = 20537, upload-time = "2024-10-18T15:21:54.129Z" }
wheels = [
    { url = "https://files.pythonhosted.org/packages/6b/28/bbf83e3f76936960b850435576dd5e67034e200469571be53f69174a2dfd/MarkupSafe-3.0.2-cp311-cp311-macosx_10_9_universal2.whl", hash = "sha256:9025b4018f3a1314059769c7bf15441064b2207cb3f065e6ea1e7359cb46db9d", size = 14353, upload-time = "2024-10-18T15:21:02.187Z" },
    { url = "https://files.pythonhosted.org/packages/6c/30/316d194b093cde57d448a4c3209f22e3046c5bb2fb0820b118292b334be7/MarkupSafe-3.0.2-cp311-cp311-macosx_11_0_arm64.whl", hash = "sha256:93335ca3812df2f366e80509ae119189886b0f3c2b81325d39efdb84a1e2ae93", size = 12392, upload-time = "2024-10-18T15:21:02.941Z" },
    { url = "https://files.pythonhosted.org/packages/f2/96/9cdafba8445d3a53cae530aaf83c38ec64c4d5427d975c974084af5bc5d2/MarkupSafe-3.0.2-cp311-cp311-manylinux_2_17_aarch64.manylinux2014_aarch64.whl", hash = "sha256:2cb8438c3cbb25e220c2ab33bb226559e7afb3baec11c4f218ffa7308603c832", size = 23984, upload-time = "2024-10-18T15:21:03.953Z" },
    { url = "https://files.pythonhosted.org/packages/f1/a4/aefb044a2cd8d7334c8a47d3fb2c9f328ac48cb349468cc31c20b539305f/MarkupSafe-3.0.2-cp311-cp311-manylinux_2_17_x86_64.manylinux2014_x86_64.whl", hash = "sha256:a123e330ef0853c6e822384873bef7507557d8e4a082961e1defa947aa59ba84", size = 23120, upload-time = "2024-10-18T15:21:06.495Z" },
    { url = "https://files.pythonhosted.org/packages/8d/21/5e4851379f88f3fad1de30361db501300d4f07bcad047d3cb0449fc51f8c/MarkupSafe-3.0.2-cp311-cp311-manylinux_2_5_i686.manylinux1_i686.manylinux_2_17_i686.manylinux2014_i686.whl", hash = "sha256:1e084f686b92e5b83186b07e8a17fc09e38fff551f3602b249881fec658d3eca", size = 23032, upload-time = "2024-10-18T15:21:07.295Z" },
    { url = "https://files.pythonhosted.org/packages/00/7b/e92c64e079b2d0d7ddf69899c98842f3f9a60a1ae72657c89ce2655c999d/MarkupSafe-3.0.2-cp311-cp311-musllinux_1_2_aarch64.whl", hash = "sha256:d8213e09c917a951de9d09ecee036d5c7d36cb6cb7dbaece4c71a60d79fb9798", size = 24057, upload-time = "2024-10-18T15:21:08.073Z" },
    { url = "https://files.pythonhosted.org/packages/f9/ac/46f960ca323037caa0a10662ef97d0a4728e890334fc156b9f9e52bcc4ca/MarkupSafe-3.0.2-cp311-cp311-musllinux_1_2_i686.whl", hash = "sha256:5b02fb34468b6aaa40dfc198d813a641e3a63b98c2b05a16b9f80b7ec314185e", size = 23359, upload-time = "2024-10-18T15:21:09.318Z" },
    { url = "https://files.pythonhosted.org/packages/69/84/83439e16197337b8b14b6a5b9c2105fff81d42c2a7c5b58ac7b62ee2c3b1/MarkupSafe-3.0.2-cp311-cp311-musllinux_1_2_x86_64.whl", hash = "sha256:0bff5e0ae4ef2e1ae4fdf2dfd5b76c75e5c2fa4132d05fc1b0dabcd20c7e28c4", size = 23306, upload-time = "2024-10-18T15:21:10.185Z" },
    { url = "https://files.pythonhosted.org/packages/9a/34/a15aa69f01e2181ed8d2b685c0d2f6655d5cca2c4db0ddea775e631918cd/MarkupSafe-3.0.2-cp311-cp311-win32.whl", hash = "sha256:6c89876f41da747c8d3677a2b540fb32ef5715f97b66eeb0c6b66f5e3ef6f59d", size = 15094, upload-time = "2024-10-18T15:21:11.005Z" },
    { url = "https://files.pythonhosted.org/packages/da/b8/3a3bd761922d416f3dc5d00bfbed11f66b1ab89a0c2b6e887240a30b0f6b/MarkupSafe-3.0.2-cp311-cp311-win_amd64.whl", hash = "sha256:70a87b411535ccad5ef2f1df5136506a10775d267e197e4cf531ced10537bd6b", size = 15521, upload-time = "2024-10-18T15:21:12.911Z" },
    { url = "https://files.pythonhosted.org/packages/22/09/d1f21434c97fc42f09d290cbb6350d44eb12f09cc62c9476effdb33a18aa/MarkupSafe-3.0.2-cp312-cp312-macosx_10_13_universal2.whl", hash = "sha256:9778bd8ab0a994ebf6f84c2b949e65736d5575320a17ae8984a77fab08db94cf", size = 14274, upload-time = "2024-10-18T15:21:13.777Z" },
    { url = "https://files.pythonhosted.org/packages/6b/b0/18f76bba336fa5aecf79d45dcd6c806c280ec44538b3c13671d49099fdd0/MarkupSafe-3.0.2-cp312-cp312-macosx_11_0_arm64.whl", hash = "sha256:846ade7b71e3536c4e56b386c2a47adf5741d2d8b94ec9dc3e92e5e1ee1e2225", size = 12348, upload-time = "2024-10-18T15:21:14.822Z" },
    { url = "https://files.pythonhosted.org/packages/e0/25/dd5c0f6ac1311e9b40f4af06c78efde0f3b5cbf02502f8ef9501294c425b/MarkupSafe-3.0.2-cp312-cp312-manylinux_2_17_aarch64.manylinux2014_aarch64.whl", hash = "sha256:1c99d261bd2d5f6b59325c92c73df481e05e57f19837bdca8413b9eac4bd8028", size = 24149, upload-time = "2024-10-18T15:21:15.642Z" },
    { url = "https://files.pythonhosted.org/packages/f3/f0/89e7aadfb3749d0f52234a0c8c7867877876e0a20b60e2188e9850794c17/MarkupSafe-3.0.2-cp312-cp312-manylinux_2_17_x86_64.manylinux2014_x86_64.whl", hash = "sha256:e17c96c14e19278594aa4841ec148115f9c7615a47382ecb6b82bd8fea3ab0c8", size = 23118, upload-time = "2024-10-18T15:21:17.133Z" },
    { url = "https://files.pythonhosted.org/packages/d5/da/f2eeb64c723f5e3777bc081da884b414671982008c47dcc1873d81f625b6/MarkupSafe-3.0.2-cp312-cp312-manylinux_2_5_i686.manylinux1_i686.manylinux_2_17_i686.manylinux2014_i686.whl", hash = "sha256:88416bd1e65dcea10bc7569faacb2c20ce071dd1f87539ca2ab364bf6231393c", size = 22993, upload-time = "2024-10-18T15:21:18.064Z" },
    { url = "https://files.pythonhosted.org/packages/da/0e/1f32af846df486dce7c227fe0f2398dc7e2e51d4a370508281f3c1c5cddc/MarkupSafe-3.0.2-cp312-cp312-musllinux_1_2_aarch64.whl", hash = "sha256:2181e67807fc2fa785d0592dc2d6206c019b9502410671cc905d132a92866557", size = 24178, upload-time = "2024-10-18T15:21:18.859Z" },
    { url = "https://files.pythonhosted.org/packages/c4/f6/bb3ca0532de8086cbff5f06d137064c8410d10779c4c127e0e47d17c0b71/MarkupSafe-3.0.2-cp312-cp312-musllinux_1_2_i686.whl", hash = "sha256:52305740fe773d09cffb16f8ed0427942901f00adedac82ec8b67752f58a1b22", size = 23319, upload-time = "2024-10-18T15:21:19.671Z" },
    { url = "https://files.pythonhosted.org/packages/a2/82/8be4c96ffee03c5b4a034e60a31294daf481e12c7c43ab8e34a1453ee48b/MarkupSafe-3.0.2-cp312-cp312-musllinux_1_2_x86_64.whl", hash = "sha256:ad10d3ded218f1039f11a75f8091880239651b52e9bb592ca27de44eed242a48", size = 23352, upload-time = "2024-10-18T15:21:20.971Z" },
    { url = "https://files.pythonhosted.org/packages/51/ae/97827349d3fcffee7e184bdf7f41cd6b88d9919c80f0263ba7acd1bbcb18/MarkupSafe-3.0.2-cp312-cp312-win32.whl", hash = "sha256:0f4ca02bea9a23221c0182836703cbf8930c5e9454bacce27e767509fa286a30", size = 15097, upload-time = "2024-10-18T15:21:22.646Z" },
    { url = "https://files.pythonhosted.org/packages/c1/80/a61f99dc3a936413c3ee4e1eecac96c0da5ed07ad56fd975f1a9da5bc630/MarkupSafe-3.0.2-cp312-cp312-win_amd64.whl", hash = "sha256:8e06879fc22a25ca47312fbe7c8264eb0b662f6db27cb2d3bbbc74b1df4b9b87", size = 15601, upload-time = "2024-10-18T15:21:23.499Z" },
    { url = "https://files.pythonhosted.org/packages/83/0e/67eb10a7ecc77a0c2bbe2b0235765b98d164d81600746914bebada795e97/MarkupSafe-3.0.2-cp313-cp313-macosx_10_13_universal2.whl", hash = "sha256:ba9527cdd4c926ed0760bc301f6728ef34d841f405abf9d4f959c478421e4efd", size = 14274, upload-time = "2024-10-18T15:21:24.577Z" },
    { url = "https://files.pythonhosted.org/packages/2b/6d/9409f3684d3335375d04e5f05744dfe7e9f120062c9857df4ab490a1031a/MarkupSafe-3.0.2-cp313-cp313-macosx_11_0_arm64.whl", hash = "sha256:f8b3d067f2e40fe93e1ccdd6b2e1d16c43140e76f02fb1319a05cf2b79d99430", size = 12352, upload-time = "2024-10-18T15:21:25.382Z" },
    { url = "https://files.pythonhosted.org/packages/d2/f5/6eadfcd3885ea85fe2a7c128315cc1bb7241e1987443d78c8fe712d03091/MarkupSafe-3.0.2-cp313-cp313-manylinux_2_17_aarch64.manylinux2014_aarch64.whl", hash = "sha256:569511d3b58c8791ab4c2e1285575265991e6d8f8700c7be0e88f86cb0672094", size = 24122, upload-time = "2024-10-18T15:21:26.199Z" },
    { url = "https://files.pythonhosted.org/packages/0c/91/96cf928db8236f1bfab6ce15ad070dfdd02ed88261c2afafd4b43575e9e9/MarkupSafe-3.0.2-cp313-cp313-manylinux_2_17_x86_64.manylinux2014_x86_64.whl", hash = "sha256:15ab75ef81add55874e7ab7055e9c397312385bd9ced94920f2802310c930396", size = 23085, upload-time = "2024-10-18T15:21:27.029Z" },
    { url = "https://files.pythonhosted.org/packages/c2/cf/c9d56af24d56ea04daae7ac0940232d31d5a8354f2b457c6d856b2057d69/MarkupSafe-3.0.2-cp313-cp313-manylinux_2_5_i686.manylinux1_i686.manylinux_2_17_i686.manylinux2014_i686.whl", hash = "sha256:f3818cb119498c0678015754eba762e0d61e5b52d34c8b13d770f0719f7b1d79", size = 22978, upload-time = "2024-10-18T15:21:27.846Z" },
    { url = "https://files.pythonhosted.org/packages/2a/9f/8619835cd6a711d6272d62abb78c033bda638fdc54c4e7f4272cf1c0962b/MarkupSafe-3.0.2-cp313-cp313-musllinux_1_2_aarch64.whl", hash = "sha256:cdb82a876c47801bb54a690c5ae105a46b392ac6099881cdfb9f6e95e4014c6a", size = 24208, upload-time = "2024-10-18T15:21:28.744Z" },
    { url = "https://files.pythonhosted.org/packages/f9/bf/176950a1792b2cd2102b8ffeb5133e1ed984547b75db47c25a67d3359f77/MarkupSafe-3.0.2-cp313-cp313-musllinux_1_2_i686.whl", hash = "sha256:cabc348d87e913db6ab4aa100f01b08f481097838bdddf7c7a84b7575b7309ca", size = 23357, upload-time = "2024-10-18T15:21:29.545Z" },
    { url = "https://files.pythonhosted.org/packages/ce/4f/9a02c1d335caabe5c4efb90e1b6e8ee944aa245c1aaaab8e8a618987d816/MarkupSafe-3.0.2-cp313-cp313-musllinux_1_2_x86_64.whl", hash = "sha256:444dcda765c8a838eaae23112db52f1efaf750daddb2d9ca300bcae1039adc5c", size = 23344, upload-time = "2024-10-18T15:21:30.366Z" },
    { url = "https://files.pythonhosted.org/packages/ee/55/c271b57db36f748f0e04a759ace9f8f759ccf22b4960c270c78a394f58be/MarkupSafe-3.0.2-cp313-cp313-win32.whl", hash = "sha256:bcf3e58998965654fdaff38e58584d8937aa3096ab5354d493c77d1fdd66d7a1", size = 15101, upload-time = "2024-10-18T15:21:31.207Z" },
    { url = "https://files.pythonhosted.org/packages/29/88/07df22d2dd4df40aba9f3e402e6dc1b8ee86297dddbad4872bd5e7b0094f/MarkupSafe-3.0.2-cp313-cp313-win_amd64.whl", hash = "sha256:e6a2a455bd412959b57a172ce6328d2dd1f01cb2135efda2e4576e8a23fa3b0f", size = 15603, upload-time = "2024-10-18T15:21:32.032Z" },
    { url = "https://files.pythonhosted.org/packages/62/6a/8b89d24db2d32d433dffcd6a8779159da109842434f1dd2f6e71f32f738c/MarkupSafe-3.0.2-cp313-cp313t-macosx_10_13_universal2.whl", hash = "sha256:b5a6b3ada725cea8a5e634536b1b01c30bcdcd7f9c6fff4151548d5bf6b3a36c", size = 14510, upload-time = "2024-10-18T15:21:33.625Z" },
    { url = "https://files.pythonhosted.org/packages/7a/06/a10f955f70a2e5a9bf78d11a161029d278eeacbd35ef806c3fd17b13060d/MarkupSafe-3.0.2-cp313-cp313t-macosx_11_0_arm64.whl", hash = "sha256:a904af0a6162c73e3edcb969eeeb53a63ceeb5d8cf642fade7d39e7963a22ddb", size = 12486, upload-time = "2024-10-18T15:21:34.611Z" },
    { url = "https://files.pythonhosted.org/packages/34/cf/65d4a571869a1a9078198ca28f39fba5fbb910f952f9dbc5220afff9f5e6/MarkupSafe-3.0.2-cp313-cp313t-manylinux_2_17_aarch64.manylinux2014_aarch64.whl", hash = "sha256:4aa4e5faecf353ed117801a068ebab7b7e09ffb6e1d5e412dc852e0da018126c", size = 25480, upload-time = "2024-10-18T15:21:35.398Z" },
    { url = "https://files.pythonhosted.org/packages/0c/e3/90e9651924c430b885468b56b3d597cabf6d72be4b24a0acd1fa0e12af67/MarkupSafe-3.0.2-cp313-cp313t-manylinux_2_17_x86_64.manylinux2014_x86_64.whl", hash = "sha256:c0ef13eaeee5b615fb07c9a7dadb38eac06a0608b41570d8ade51c56539e509d", size = 23914, upload-time = "2024-10-18T15:21:36.231Z" },
    { url = "https://files.pythonhosted.org/packages/66/8c/6c7cf61f95d63bb866db39085150df1f2a5bd3335298f14a66b48e92659c/MarkupSafe-3.0.2-cp313-cp313t-manylinux_2_5_i686.manylinux1_i686.manylinux_2_17_i686.manylinux2014_i686.whl", hash = "sha256:d16a81a06776313e817c951135cf7340a3e91e8c1ff2fac444cfd75fffa04afe", size = 23796, upload-time = "2024-10-18T15:21:37.073Z" },
    { url = "https://files.pythonhosted.org/packages/bb/35/cbe9238ec3f47ac9a7c8b3df7a808e7cb50fe149dc7039f5f454b3fba218/MarkupSafe-3.0.2-cp313-cp313t-musllinux_1_2_aarch64.whl", hash = "sha256:6381026f158fdb7c72a168278597a5e3a5222e83ea18f543112b2662a9b699c5", size = 25473, upload-time = "2024-10-18T15:21:37.932Z" },
    { url = "https://files.pythonhosted.org/packages/e6/32/7621a4382488aa283cc05e8984a9c219abad3bca087be9ec77e89939ded9/MarkupSafe-3.0.2-cp313-cp313t-musllinux_1_2_i686.whl", hash = "sha256:3d79d162e7be8f996986c064d1c7c817f6df3a77fe3d6859f6f9e7be4b8c213a", size = 24114, upload-time = "2024-10-18T15:21:39.799Z" },
    { url = "https://files.pythonhosted.org/packages/0d/80/0985960e4b89922cb5a0bac0ed39c5b96cbc1a536a99f30e8c220a996ed9/MarkupSafe-3.0.2-cp313-cp313t-musllinux_1_2_x86_64.whl", hash = "sha256:131a3c7689c85f5ad20f9f6fb1b866f402c445b220c19fe4308c0b147ccd2ad9", size = 24098, upload-time = "2024-10-18T15:21:40.813Z" },
    { url = "https://files.pythonhosted.org/packages/82/78/fedb03c7d5380df2427038ec8d973587e90561b2d90cd472ce9254cf348b/MarkupSafe-3.0.2-cp313-cp313t-win32.whl", hash = "sha256:ba8062ed2cf21c07a9e295d5b8a2a5ce678b913b45fdf68c32d95d6c1291e0b6", size = 15208, upload-time = "2024-10-18T15:21:41.814Z" },
    { url = "https://files.pythonhosted.org/packages/4f/65/6079a46068dfceaeabb5dcad6d674f5f5c61a6fa5673746f42a9f4c233b3/MarkupSafe-3.0.2-cp313-cp313t-win_amd64.whl", hash = "sha256:e444a31f8db13eb18ada366ab3cf45fd4b31e4db1236a4448f68778c1d1a5a2f", size = 15739, upload-time = "2024-10-18T15:21:42.784Z" },
]

[[package]]
name = "matplotlib"
version = "3.10.3"
source = { registry = "https://pypi.org/simple" }
dependencies = [
    { name = "contourpy" },
    { name = "cycler" },
    { name = "fonttools" },
    { name = "kiwisolver" },
    { name = "numpy" },
    { name = "packaging" },
    { name = "pillow" },
    { name = "pyparsing" },
    { name = "python-dateutil" },
]
sdist = { url = "https://files.pythonhosted.org/packages/26/91/d49359a21893183ed2a5b6c76bec40e0b1dcbf8ca148f864d134897cfc75/matplotlib-3.10.3.tar.gz", hash = "sha256:2f82d2c5bb7ae93aaaa4cd42aca65d76ce6376f83304fa3a630b569aca274df0", size = 34799811, upload-time = "2025-05-08T19:10:54.39Z" }
wheels = [
    { url = "https://files.pythonhosted.org/packages/f5/bd/af9f655456f60fe1d575f54fb14704ee299b16e999704817a7645dfce6b0/matplotlib-3.10.3-cp311-cp311-macosx_10_12_x86_64.whl", hash = "sha256:0ef061f74cd488586f552d0c336b2f078d43bc00dc473d2c3e7bfee2272f3fa8", size = 8178873, upload-time = "2025-05-08T19:09:53.857Z" },
    { url = "https://files.pythonhosted.org/packages/c2/86/e1c86690610661cd716eda5f9d0b35eaf606ae6c9b6736687cfc8f2d0cd8/matplotlib-3.10.3-cp311-cp311-macosx_11_0_arm64.whl", hash = "sha256:d96985d14dc5f4a736bbea4b9de9afaa735f8a0fc2ca75be2fa9e96b2097369d", size = 8052205, upload-time = "2025-05-08T19:09:55.684Z" },
    { url = "https://files.pythonhosted.org/packages/54/51/a9f8e49af3883dacddb2da1af5fca1f7468677f1188936452dd9aaaeb9ed/matplotlib-3.10.3-cp311-cp311-manylinux_2_17_aarch64.manylinux2014_aarch64.whl", hash = "sha256:7c5f0283da91e9522bdba4d6583ed9d5521566f63729ffb68334f86d0bb98049", size = 8465823, upload-time = "2025-05-08T19:09:57.442Z" },
    { url = "https://files.pythonhosted.org/packages/e7/e3/c82963a3b86d6e6d5874cbeaa390166458a7f1961bab9feb14d3d1a10f02/matplotlib-3.10.3-cp311-cp311-manylinux_2_17_x86_64.manylinux2014_x86_64.whl", hash = "sha256:fdfa07c0ec58035242bc8b2c8aae37037c9a886370eef6850703d7583e19964b", size = 8606464, upload-time = "2025-05-08T19:09:59.471Z" },
    { url = "https://files.pythonhosted.org/packages/0e/34/24da1027e7fcdd9e82da3194c470143c551852757a4b473a09a012f5b945/matplotlib-3.10.3-cp311-cp311-musllinux_1_2_x86_64.whl", hash = "sha256:c0b9849a17bce080a16ebcb80a7b714b5677d0ec32161a2cc0a8e5a6030ae220", size = 9413103, upload-time = "2025-05-08T19:10:03.208Z" },
    { url = "https://files.pythonhosted.org/packages/a6/da/948a017c3ea13fd4a97afad5fdebe2f5bbc4d28c0654510ce6fd6b06b7bd/matplotlib-3.10.3-cp311-cp311-win_amd64.whl", hash = "sha256:eef6ed6c03717083bc6d69c2d7ee8624205c29a8e6ea5a31cd3492ecdbaee1e1", size = 8065492, upload-time = "2025-05-08T19:10:05.271Z" },
    { url = "https://files.pythonhosted.org/packages/eb/43/6b80eb47d1071f234ef0c96ca370c2ca621f91c12045f1401b5c9b28a639/matplotlib-3.10.3-cp312-cp312-macosx_10_13_x86_64.whl", hash = "sha256:0ab1affc11d1f495ab9e6362b8174a25afc19c081ba5b0775ef00533a4236eea", size = 8179689, upload-time = "2025-05-08T19:10:07.602Z" },
    { url = "https://files.pythonhosted.org/packages/0f/70/d61a591958325c357204870b5e7b164f93f2a8cca1dc6ce940f563909a13/matplotlib-3.10.3-cp312-cp312-macosx_11_0_arm64.whl", hash = "sha256:2a818d8bdcafa7ed2eed74487fdb071c09c1ae24152d403952adad11fa3c65b4", size = 8050466, upload-time = "2025-05-08T19:10:09.383Z" },
    { url = "https://files.pythonhosted.org/packages/e7/75/70c9d2306203148cc7902a961240c5927dd8728afedf35e6a77e105a2985/matplotlib-3.10.3-cp312-cp312-manylinux_2_17_aarch64.manylinux2014_aarch64.whl", hash = "sha256:748ebc3470c253e770b17d8b0557f0aa85cf8c63fd52f1a61af5b27ec0b7ffee", size = 8456252, upload-time = "2025-05-08T19:10:11.958Z" },
    { url = "https://files.pythonhosted.org/packages/c4/91/ba0ae1ff4b3f30972ad01cd4a8029e70a0ec3b8ea5be04764b128b66f763/matplotlib-3.10.3-cp312-cp312-manylinux_2_17_x86_64.manylinux2014_x86_64.whl", hash = "sha256:ed70453fd99733293ace1aec568255bc51c6361cb0da94fa5ebf0649fdb2150a", size = 8601321, upload-time = "2025-05-08T19:10:14.47Z" },
    { url = "https://files.pythonhosted.org/packages/d2/88/d636041eb54a84b889e11872d91f7cbf036b3b0e194a70fa064eb8b04f7a/matplotlib-3.10.3-cp312-cp312-musllinux_1_2_x86_64.whl", hash = "sha256:dbed9917b44070e55640bd13419de83b4c918e52d97561544814ba463811cbc7", size = 9406972, upload-time = "2025-05-08T19:10:16.569Z" },
    { url = "https://files.pythonhosted.org/packages/b1/79/0d1c165eac44405a86478082e225fce87874f7198300bbebc55faaf6d28d/matplotlib-3.10.3-cp312-cp312-win_amd64.whl", hash = "sha256:cf37d8c6ef1a48829443e8ba5227b44236d7fcaf7647caa3178a4ff9f7a5be05", size = 8067954, upload-time = "2025-05-08T19:10:18.663Z" },
    { url = "https://files.pythonhosted.org/packages/3b/c1/23cfb566a74c696a3b338d8955c549900d18fe2b898b6e94d682ca21e7c2/matplotlib-3.10.3-cp313-cp313-macosx_10_13_x86_64.whl", hash = "sha256:9f2efccc8dcf2b86fc4ee849eea5dcaecedd0773b30f47980dc0cbeabf26ec84", size = 8180318, upload-time = "2025-05-08T19:10:20.426Z" },
    { url = "https://files.pythonhosted.org/packages/6c/0c/02f1c3b66b30da9ee343c343acbb6251bef5b01d34fad732446eaadcd108/matplotlib-3.10.3-cp313-cp313-macosx_11_0_arm64.whl", hash = "sha256:3ddbba06a6c126e3301c3d272a99dcbe7f6c24c14024e80307ff03791a5f294e", size = 8051132, upload-time = "2025-05-08T19:10:22.569Z" },
    { url = "https://files.pythonhosted.org/packages/b4/ab/8db1a5ac9b3a7352fb914133001dae889f9fcecb3146541be46bed41339c/matplotlib-3.10.3-cp313-cp313-manylinux_2_17_aarch64.manylinux2014_aarch64.whl", hash = "sha256:748302b33ae9326995b238f606e9ed840bf5886ebafcb233775d946aa8107a15", size = 8457633, upload-time = "2025-05-08T19:10:24.749Z" },
    { url = "https://files.pythonhosted.org/packages/f5/64/41c4367bcaecbc03ef0d2a3ecee58a7065d0a36ae1aa817fe573a2da66d4/matplotlib-3.10.3-cp313-cp313-manylinux_2_17_x86_64.manylinux2014_x86_64.whl", hash = "sha256:a80fcccbef63302c0efd78042ea3c2436104c5b1a4d3ae20f864593696364ac7", size = 8601031, upload-time = "2025-05-08T19:10:27.03Z" },
    { url = "https://files.pythonhosted.org/packages/12/6f/6cc79e9e5ab89d13ed64da28898e40fe5b105a9ab9c98f83abd24e46d7d7/matplotlib-3.10.3-cp313-cp313-musllinux_1_2_x86_64.whl", hash = "sha256:55e46cbfe1f8586adb34f7587c3e4f7dedc59d5226719faf6cb54fc24f2fd52d", size = 9406988, upload-time = "2025-05-08T19:10:29.056Z" },
    { url = "https://files.pythonhosted.org/packages/b1/0f/eed564407bd4d935ffabf561ed31099ed609e19287409a27b6d336848653/matplotlib-3.10.3-cp313-cp313-win_amd64.whl", hash = "sha256:151d89cb8d33cb23345cd12490c76fd5d18a56581a16d950b48c6ff19bb2ab93", size = 8068034, upload-time = "2025-05-08T19:10:31.221Z" },
    { url = "https://files.pythonhosted.org/packages/3e/e5/2f14791ff69b12b09e9975e1d116d9578ac684460860ce542c2588cb7a1c/matplotlib-3.10.3-cp313-cp313t-macosx_10_13_x86_64.whl", hash = "sha256:c26dd9834e74d164d06433dc7be5d75a1e9890b926b3e57e74fa446e1a62c3e2", size = 8218223, upload-time = "2025-05-08T19:10:33.114Z" },
    { url = "https://files.pythonhosted.org/packages/5c/08/30a94afd828b6e02d0a52cae4a29d6e9ccfcf4c8b56cc28b021d3588873e/matplotlib-3.10.3-cp313-cp313t-macosx_11_0_arm64.whl", hash = "sha256:24853dad5b8c84c8c2390fc31ce4858b6df504156893292ce8092d190ef8151d", size = 8094985, upload-time = "2025-05-08T19:10:35.337Z" },
    { url = "https://files.pythonhosted.org/packages/89/44/f3bc6b53066c889d7a1a3ea8094c13af6a667c5ca6220ec60ecceec2dabe/matplotlib-3.10.3-cp313-cp313t-manylinux_2_17_aarch64.manylinux2014_aarch64.whl", hash = "sha256:68f7878214d369d7d4215e2a9075fef743be38fa401d32e6020bab2dfabaa566", size = 8483109, upload-time = "2025-05-08T19:10:37.611Z" },
    { url = "https://files.pythonhosted.org/packages/ba/c7/473bc559beec08ebee9f86ca77a844b65747e1a6c2691e8c92e40b9f42a8/matplotlib-3.10.3-cp313-cp313t-manylinux_2_17_x86_64.manylinux2014_x86_64.whl", hash = "sha256:f6929fc618cb6db9cb75086f73b3219bbb25920cb24cee2ea7a12b04971a4158", size = 8618082, upload-time = "2025-05-08T19:10:39.892Z" },
    { url = "https://files.pythonhosted.org/packages/d8/e9/6ce8edd264c8819e37bbed8172e0ccdc7107fe86999b76ab5752276357a4/matplotlib-3.10.3-cp313-cp313t-musllinux_1_2_x86_64.whl", hash = "sha256:6c7818292a5cc372a2dc4c795e5c356942eb8350b98ef913f7fda51fe175ac5d", size = 9413699, upload-time = "2025-05-08T19:10:42.376Z" },
    { url = "https://files.pythonhosted.org/packages/1b/92/9a45c91089c3cf690b5badd4be81e392ff086ccca8a1d4e3a08463d8a966/matplotlib-3.10.3-cp313-cp313t-win_amd64.whl", hash = "sha256:4f23ffe95c5667ef8a2b56eea9b53db7f43910fa4a2d5472ae0f72b64deab4d5", size = 8139044, upload-time = "2025-05-08T19:10:44.551Z" },
]

[[package]]
name = "mdurl"
version = "0.1.2"
source = { registry = "https://pypi.org/simple" }
sdist = { url = "https://files.pythonhosted.org/packages/d6/54/cfe61301667036ec958cb99bd3efefba235e65cdeb9c84d24a8293ba1d90/mdurl-0.1.2.tar.gz", hash = "sha256:bb413d29f5eea38f31dd4754dd7377d4465116fb207585f97bf925588687c1ba", size = 8729, upload-time = "2022-08-14T12:40:10.846Z" }
wheels = [
    { url = "https://files.pythonhosted.org/packages/b3/38/89ba8ad64ae25be8de66a6d463314cf1eb366222074cfda9ee839c56a4b4/mdurl-0.1.2-py3-none-any.whl", hash = "sha256:84008a41e51615a49fc9966191ff91509e3c40b939176e643fd50a5c2196b8f8", size = 9979, upload-time = "2022-08-14T12:40:09.779Z" },
]

[[package]]
name = "moviepy"
version = "2.2.1"
source = { registry = "https://pypi.org/simple" }
dependencies = [
    { name = "decorator" },
    { name = "imageio" },
    { name = "imageio-ffmpeg" },
    { name = "numpy" },
    { name = "pillow" },
    { name = "proglog" },
    { name = "python-dotenv" },
]
sdist = { url = "https://files.pythonhosted.org/packages/de/61/15f9476e270f64c78a834e7459ca045d669f869cec24eed26807b8cd479d/moviepy-2.2.1.tar.gz", hash = "sha256:c80cb56815ece94e5e3e2d361aa40070eeb30a09d23a24c4e684d03e16deacb1", size = 58431438, upload-time = "2025-05-21T19:31:52.601Z" }
wheels = [
    { url = "https://files.pythonhosted.org/packages/9a/73/7d3b2010baa0b5eb1e4dfa9e4385e89b6716be76f2fa21a6c0fe34b68e5a/moviepy-2.2.1-py3-none-any.whl", hash = "sha256:6b56803fec2ac54b557404126ac1160e65448e03798fa282bd23e8fab3795060", size = 129871, upload-time = "2025-05-21T19:31:50.11Z" },
]

[[package]]
name = "mpmath"
version = "1.3.0"
source = { registry = "https://pypi.org/simple" }
sdist = { url = "https://files.pythonhosted.org/packages/e0/47/dd32fa426cc72114383ac549964eecb20ecfd886d1e5ccf5340b55b02f57/mpmath-1.3.0.tar.gz", hash = "sha256:7a28eb2a9774d00c7bc92411c19a89209d5da7c4c9a9e227be8330a23a25b91f", size = 508106, upload-time = "2023-03-07T16:47:11.061Z" }
wheels = [
    { url = "https://files.pythonhosted.org/packages/43/e3/7d92a15f894aa0c9c4b49b8ee9ac9850d6e63b03c9c32c0367a13ae62209/mpmath-1.3.0-py3-none-any.whl", hash = "sha256:a0b2b9fe80bbcd81a6647ff13108738cfb482d481d826cc0e02f5b35e5c88d2c", size = 536198, upload-time = "2023-03-07T16:47:09.197Z" },
]

[[package]]
name = "networkx"
version = "3.5"
source = { registry = "https://pypi.org/simple" }
sdist = { url = "https://files.pythonhosted.org/packages/6c/4f/ccdb8ad3a38e583f214547fd2f7ff1fc160c43a75af88e6aec213404b96a/networkx-3.5.tar.gz", hash = "sha256:d4c6f9cf81f52d69230866796b82afbccdec3db7ae4fbd1b65ea750feed50037", size = 2471065, upload-time = "2025-05-29T11:35:07.804Z" }
wheels = [
    { url = "https://files.pythonhosted.org/packages/eb/8d/776adee7bbf76365fdd7f2552710282c79a4ead5d2a46408c9043a2b70ba/networkx-3.5-py3-none-any.whl", hash = "sha256:0030d386a9a06dee3565298b4a734b68589749a544acbb6c412dc9e2489ec6ec", size = 2034406, upload-time = "2025-05-29T11:35:04.961Z" },
]

[[package]]
name = "numpy"
version = "2.3.1"
source = { registry = "https://pypi.org/simple" }
sdist = { url = "https://files.pythonhosted.org/packages/2e/19/d7c972dfe90a353dbd3efbbe1d14a5951de80c99c9dc1b93cd998d51dc0f/numpy-2.3.1.tar.gz", hash = "sha256:1ec9ae20a4226da374362cca3c62cd753faf2f951440b0e3b98e93c235441d2b", size = 20390372, upload-time = "2025-06-21T12:28:33.469Z" }
wheels = [
    { url = "https://files.pythonhosted.org/packages/b0/c7/87c64d7ab426156530676000c94784ef55676df2f13b2796f97722464124/numpy-2.3.1-cp311-cp311-macosx_10_9_x86_64.whl", hash = "sha256:6ea9e48336a402551f52cd8f593343699003d2353daa4b72ce8d34f66b722070", size = 21199346, upload-time = "2025-06-21T11:47:47.57Z" },
    { url = "https://files.pythonhosted.org/packages/58/0e/0966c2f44beeac12af8d836e5b5f826a407cf34c45cb73ddcdfce9f5960b/numpy-2.3.1-cp311-cp311-macosx_11_0_arm64.whl", hash = "sha256:5ccb7336eaf0e77c1635b232c141846493a588ec9ea777a7c24d7166bb8533ae", size = 14361143, upload-time = "2025-06-21T11:48:10.766Z" },
    { url = "https://files.pythonhosted.org/packages/7d/31/6e35a247acb1bfc19226791dfc7d4c30002cd4e620e11e58b0ddf836fe52/numpy-2.3.1-cp311-cp311-macosx_14_0_arm64.whl", hash = "sha256:0bb3a4a61e1d327e035275d2a993c96fa786e4913aa089843e6a2d9dd205c66a", size = 5378989, upload-time = "2025-06-21T11:48:19.998Z" },
    { url = "https://files.pythonhosted.org/packages/b0/25/93b621219bb6f5a2d4e713a824522c69ab1f06a57cd571cda70e2e31af44/numpy-2.3.1-cp311-cp311-macosx_14_0_x86_64.whl", hash = "sha256:e344eb79dab01f1e838ebb67aab09965fb271d6da6b00adda26328ac27d4a66e", size = 6912890, upload-time = "2025-06-21T11:48:31.376Z" },
    { url = "https://files.pythonhosted.org/packages/ef/60/6b06ed98d11fb32e27fb59468b42383f3877146d3ee639f733776b6ac596/numpy-2.3.1-cp311-cp311-manylinux_2_28_aarch64.whl", hash = "sha256:467db865b392168ceb1ef1ffa6f5a86e62468c43e0cfb4ab6da667ede10e58db", size = 14569032, upload-time = "2025-06-21T11:48:52.563Z" },
    { url = "https://files.pythonhosted.org/packages/75/c9/9bec03675192077467a9c7c2bdd1f2e922bd01d3a69b15c3a0fdcd8548f6/numpy-2.3.1-cp311-cp311-manylinux_2_28_x86_64.whl", hash = "sha256:afed2ce4a84f6b0fc6c1ce734ff368cbf5a5e24e8954a338f3bdffa0718adffb", size = 16930354, upload-time = "2025-06-21T11:49:17.473Z" },
    { url = "https://files.pythonhosted.org/packages/6a/e2/5756a00cabcf50a3f527a0c968b2b4881c62b1379223931853114fa04cda/numpy-2.3.1-cp311-cp311-musllinux_1_2_aarch64.whl", hash = "sha256:0025048b3c1557a20bc80d06fdeb8cc7fc193721484cca82b2cfa072fec71a93", size = 15879605, upload-time = "2025-06-21T11:49:41.161Z" },
    { url = "https://files.pythonhosted.org/packages/ff/86/a471f65f0a86f1ca62dcc90b9fa46174dd48f50214e5446bc16a775646c5/numpy-2.3.1-cp311-cp311-musllinux_1_2_x86_64.whl", hash = "sha256:a5ee121b60aa509679b682819c602579e1df14a5b07fe95671c8849aad8f2115", size = 18666994, upload-time = "2025-06-21T11:50:08.516Z" },
    { url = "https://files.pythonhosted.org/packages/43/a6/482a53e469b32be6500aaf61cfafd1de7a0b0d484babf679209c3298852e/numpy-2.3.1-cp311-cp311-win32.whl", hash = "sha256:a8b740f5579ae4585831b3cf0e3b0425c667274f82a484866d2adf9570539369", size = 6603672, upload-time = "2025-06-21T11:50:19.584Z" },
    { url = "https://files.pythonhosted.org/packages/6b/fb/bb613f4122c310a13ec67585c70e14b03bfc7ebabd24f4d5138b97371d7c/numpy-2.3.1-cp311-cp311-win_amd64.whl", hash = "sha256:d4580adadc53311b163444f877e0789f1c8861e2698f6b2a4ca852fda154f3ff", size = 13024015, upload-time = "2025-06-21T11:50:39.139Z" },
    { url = "https://files.pythonhosted.org/packages/51/58/2d842825af9a0c041aca246dc92eb725e1bc5e1c9ac89712625db0c4e11c/numpy-2.3.1-cp311-cp311-win_arm64.whl", hash = "sha256:ec0bdafa906f95adc9a0c6f26a4871fa753f25caaa0e032578a30457bff0af6a", size = 10456989, upload-time = "2025-06-21T11:50:55.616Z" },
    { url = "https://files.pythonhosted.org/packages/c6/56/71ad5022e2f63cfe0ca93559403d0edef14aea70a841d640bd13cdba578e/numpy-2.3.1-cp312-cp312-macosx_10_13_x86_64.whl", hash = "sha256:2959d8f268f3d8ee402b04a9ec4bb7604555aeacf78b360dc4ec27f1d508177d", size = 20896664, upload-time = "2025-06-21T12:15:30.845Z" },
    { url = "https://files.pythonhosted.org/packages/25/65/2db52ba049813670f7f987cc5db6dac9be7cd95e923cc6832b3d32d87cef/numpy-2.3.1-cp312-cp312-macosx_11_0_arm64.whl", hash = "sha256:762e0c0c6b56bdedfef9a8e1d4538556438288c4276901ea008ae44091954e29", size = 14131078, upload-time = "2025-06-21T12:15:52.23Z" },
    { url = "https://files.pythonhosted.org/packages/57/dd/28fa3c17b0e751047ac928c1e1b6990238faad76e9b147e585b573d9d1bd/numpy-2.3.1-cp312-cp312-macosx_14_0_arm64.whl", hash = "sha256:867ef172a0976aaa1f1d1b63cf2090de8b636a7674607d514505fb7276ab08fc", size = 5112554, upload-time = "2025-06-21T12:16:01.434Z" },
    { url = "https://files.pythonhosted.org/packages/c9/fc/84ea0cba8e760c4644b708b6819d91784c290288c27aca916115e3311d17/numpy-2.3.1-cp312-cp312-macosx_14_0_x86_64.whl", hash = "sha256:4e602e1b8682c2b833af89ba641ad4176053aaa50f5cacda1a27004352dde943", size = 6646560, upload-time = "2025-06-21T12:16:11.895Z" },
    { url = "https://files.pythonhosted.org/packages/61/b2/512b0c2ddec985ad1e496b0bd853eeb572315c0f07cd6997473ced8f15e2/numpy-2.3.1-cp312-cp312-manylinux_2_28_aarch64.whl", hash = "sha256:8e333040d069eba1652fb08962ec5b76af7f2c7bce1df7e1418c8055cf776f25", size = 14260638, upload-time = "2025-06-21T12:16:32.611Z" },
    { url = "https://files.pythonhosted.org/packages/6e/45/c51cb248e679a6c6ab14b7a8e3ead3f4a3fe7425fc7a6f98b3f147bec532/numpy-2.3.1-cp312-cp312-manylinux_2_28_x86_64.whl", hash = "sha256:e7cbf5a5eafd8d230a3ce356d892512185230e4781a361229bd902ff403bc660", size = 16632729, upload-time = "2025-06-21T12:16:57.439Z" },
    { url = "https://files.pythonhosted.org/packages/e4/ff/feb4be2e5c09a3da161b412019caf47183099cbea1132fd98061808c2df2/numpy-2.3.1-cp312-cp312-musllinux_1_2_aarch64.whl", hash = "sha256:5f1b8f26d1086835f442286c1d9b64bb3974b0b1e41bb105358fd07d20872952", size = 15565330, upload-time = "2025-06-21T12:17:20.638Z" },
    { url = "https://files.pythonhosted.org/packages/bc/6d/ceafe87587101e9ab0d370e4f6e5f3f3a85b9a697f2318738e5e7e176ce3/numpy-2.3.1-cp312-cp312-musllinux_1_2_x86_64.whl", hash = "sha256:ee8340cb48c9b7a5899d1149eece41ca535513a9698098edbade2a8e7a84da77", size = 18361734, upload-time = "2025-06-21T12:17:47.938Z" },
    { url = "https://files.pythonhosted.org/packages/2b/19/0fb49a3ea088be691f040c9bf1817e4669a339d6e98579f91859b902c636/numpy-2.3.1-cp312-cp312-win32.whl", hash = "sha256:e772dda20a6002ef7061713dc1e2585bc1b534e7909b2030b5a46dae8ff077ab", size = 6320411, upload-time = "2025-06-21T12:17:58.475Z" },
    { url = "https://files.pythonhosted.org/packages/b1/3e/e28f4c1dd9e042eb57a3eb652f200225e311b608632bc727ae378623d4f8/numpy-2.3.1-cp312-cp312-win_amd64.whl", hash = "sha256:cfecc7822543abdea6de08758091da655ea2210b8ffa1faf116b940693d3df76", size = 12734973, upload-time = "2025-06-21T12:18:17.601Z" },
    { url = "https://files.pythonhosted.org/packages/04/a8/8a5e9079dc722acf53522b8f8842e79541ea81835e9b5483388701421073/numpy-2.3.1-cp312-cp312-win_arm64.whl", hash = "sha256:7be91b2239af2658653c5bb6f1b8bccafaf08226a258caf78ce44710a0160d30", size = 10191491, upload-time = "2025-06-21T12:18:33.585Z" },
    { url = "https://files.pythonhosted.org/packages/d4/bd/35ad97006d8abff8631293f8ea6adf07b0108ce6fec68da3c3fcca1197f2/numpy-2.3.1-cp313-cp313-macosx_10_13_x86_64.whl", hash = "sha256:25a1992b0a3fdcdaec9f552ef10d8103186f5397ab45e2d25f8ac51b1a6b97e8", size = 20889381, upload-time = "2025-06-21T12:19:04.103Z" },
    { url = "https://files.pythonhosted.org/packages/f1/4f/df5923874d8095b6062495b39729178eef4a922119cee32a12ee1bd4664c/numpy-2.3.1-cp313-cp313-macosx_11_0_arm64.whl", hash = "sha256:7dea630156d39b02a63c18f508f85010230409db5b2927ba59c8ba4ab3e8272e", size = 14152726, upload-time = "2025-06-21T12:19:25.599Z" },
    { url = "https://files.pythonhosted.org/packages/8c/0f/a1f269b125806212a876f7efb049b06c6f8772cf0121139f97774cd95626/numpy-2.3.1-cp313-cp313-macosx_14_0_arm64.whl", hash = "sha256:bada6058dd886061f10ea15f230ccf7dfff40572e99fef440a4a857c8728c9c0", size = 5105145, upload-time = "2025-06-21T12:19:34.782Z" },
    { url = "https://files.pythonhosted.org/packages/6d/63/a7f7fd5f375b0361682f6ffbf686787e82b7bbd561268e4f30afad2bb3c0/numpy-2.3.1-cp313-cp313-macosx_14_0_x86_64.whl", hash = "sha256:a894f3816eb17b29e4783e5873f92faf55b710c2519e5c351767c51f79d8526d", size = 6639409, upload-time = "2025-06-21T12:19:45.228Z" },
    { url = "https://files.pythonhosted.org/packages/bf/0d/1854a4121af895aab383f4aa233748f1df4671ef331d898e32426756a8a6/numpy-2.3.1-cp313-cp313-manylinux_2_28_aarch64.whl", hash = "sha256:18703df6c4a4fee55fd3d6e5a253d01c5d33a295409b03fda0c86b3ca2ff41a1", size = 14257630, upload-time = "2025-06-21T12:20:06.544Z" },
    { url = "https://files.pythonhosted.org/packages/50/30/af1b277b443f2fb08acf1c55ce9d68ee540043f158630d62cef012750f9f/numpy-2.3.1-cp313-cp313-manylinux_2_28_x86_64.whl", hash = "sha256:5902660491bd7a48b2ec16c23ccb9124b8abfd9583c5fdfa123fe6b421e03de1", size = 16627546, upload-time = "2025-06-21T12:20:31.002Z" },
    { url = "https://files.pythonhosted.org/packages/6e/ec/3b68220c277e463095342d254c61be8144c31208db18d3fd8ef02712bcd6/numpy-2.3.1-cp313-cp313-musllinux_1_2_aarch64.whl", hash = "sha256:36890eb9e9d2081137bd78d29050ba63b8dab95dff7912eadf1185e80074b2a0", size = 15562538, upload-time = "2025-06-21T12:20:54.322Z" },
    { url = "https://files.pythonhosted.org/packages/77/2b/4014f2bcc4404484021c74d4c5ee8eb3de7e3f7ac75f06672f8dcf85140a/numpy-2.3.1-cp313-cp313-musllinux_1_2_x86_64.whl", hash = "sha256:a780033466159c2270531e2b8ac063704592a0bc62ec4a1b991c7c40705eb0e8", size = 18360327, upload-time = "2025-06-21T12:21:21.053Z" },
    { url = "https://files.pythonhosted.org/packages/40/8d/2ddd6c9b30fcf920837b8672f6c65590c7d92e43084c25fc65edc22e93ca/numpy-2.3.1-cp313-cp313-win32.whl", hash = "sha256:39bff12c076812595c3a306f22bfe49919c5513aa1e0e70fac756a0be7c2a2b8", size = 6312330, upload-time = "2025-06-21T12:25:07.447Z" },
    { url = "https://files.pythonhosted.org/packages/dd/c8/beaba449925988d415efccb45bf977ff8327a02f655090627318f6398c7b/numpy-2.3.1-cp313-cp313-win_amd64.whl", hash = "sha256:8d5ee6eec45f08ce507a6570e06f2f879b374a552087a4179ea7838edbcbfa42", size = 12731565, upload-time = "2025-06-21T12:25:26.444Z" },
    { url = "https://files.pythonhosted.org/packages/0b/c3/5c0c575d7ec78c1126998071f58facfc124006635da75b090805e642c62e/numpy-2.3.1-cp313-cp313-win_arm64.whl", hash = "sha256:0c4d9e0a8368db90f93bd192bfa771ace63137c3488d198ee21dfb8e7771916e", size = 10190262, upload-time = "2025-06-21T12:25:42.196Z" },
    { url = "https://files.pythonhosted.org/packages/ea/19/a029cd335cf72f79d2644dcfc22d90f09caa86265cbbde3b5702ccef6890/numpy-2.3.1-cp313-cp313t-macosx_10_13_x86_64.whl", hash = "sha256:b0b5397374f32ec0649dd98c652a1798192042e715df918c20672c62fb52d4b8", size = 20987593, upload-time = "2025-06-21T12:21:51.664Z" },
    { url = "https://files.pythonhosted.org/packages/25/91/8ea8894406209107d9ce19b66314194675d31761fe2cb3c84fe2eeae2f37/numpy-2.3.1-cp313-cp313t-macosx_11_0_arm64.whl", hash = "sha256:c5bdf2015ccfcee8253fb8be695516ac4457c743473a43290fd36eba6a1777eb", size = 14300523, upload-time = "2025-06-21T12:22:13.583Z" },
    { url = "https://files.pythonhosted.org/packages/a6/7f/06187b0066eefc9e7ce77d5f2ddb4e314a55220ad62dd0bfc9f2c44bac14/numpy-2.3.1-cp313-cp313t-macosx_14_0_arm64.whl", hash = "sha256:d70f20df7f08b90a2062c1f07737dd340adccf2068d0f1b9b3d56e2038979fee", size = 5227993, upload-time = "2025-06-21T12:22:22.53Z" },
    { url = "https://files.pythonhosted.org/packages/e8/ec/a926c293c605fa75e9cfb09f1e4840098ed46d2edaa6e2152ee35dc01ed3/numpy-2.3.1-cp313-cp313t-macosx_14_0_x86_64.whl", hash = "sha256:2fb86b7e58f9ac50e1e9dd1290154107e47d1eef23a0ae9145ded06ea606f992", size = 6736652, upload-time = "2025-06-21T12:22:33.629Z" },
    { url = "https://files.pythonhosted.org/packages/e3/62/d68e52fb6fde5586650d4c0ce0b05ff3a48ad4df4ffd1b8866479d1d671d/numpy-2.3.1-cp313-cp313t-manylinux_2_28_aarch64.whl", hash = "sha256:23ab05b2d241f76cb883ce8b9a93a680752fbfcbd51c50eff0b88b979e471d8c", size = 14331561, upload-time = "2025-06-21T12:22:55.056Z" },
    { url = "https://files.pythonhosted.org/packages/fc/ec/b74d3f2430960044bdad6900d9f5edc2dc0fb8bf5a0be0f65287bf2cbe27/numpy-2.3.1-cp313-cp313t-manylinux_2_28_x86_64.whl", hash = "sha256:ce2ce9e5de4703a673e705183f64fd5da5bf36e7beddcb63a25ee2286e71ca48", size = 16693349, upload-time = "2025-06-21T12:23:20.53Z" },
    { url = "https://files.pythonhosted.org/packages/0d/15/def96774b9d7eb198ddadfcbd20281b20ebb510580419197e225f5c55c3e/numpy-2.3.1-cp313-cp313t-musllinux_1_2_aarch64.whl", hash = "sha256:c4913079974eeb5c16ccfd2b1f09354b8fed7e0d6f2cab933104a09a6419b1ee", size = 15642053, upload-time = "2025-06-21T12:23:43.697Z" },
    { url = "https://files.pythonhosted.org/packages/2b/57/c3203974762a759540c6ae71d0ea2341c1fa41d84e4971a8e76d7141678a/numpy-2.3.1-cp313-cp313t-musllinux_1_2_x86_64.whl", hash = "sha256:010ce9b4f00d5c036053ca684c77441f2f2c934fd23bee058b4d6f196efd8280", size = 18434184, upload-time = "2025-06-21T12:24:10.708Z" },
    { url = "https://files.pythonhosted.org/packages/22/8a/ccdf201457ed8ac6245187850aff4ca56a79edbea4829f4e9f14d46fa9a5/numpy-2.3.1-cp313-cp313t-win32.whl", hash = "sha256:6269b9edfe32912584ec496d91b00b6d34282ca1d07eb10e82dfc780907d6c2e", size = 6440678, upload-time = "2025-06-21T12:24:21.596Z" },
    { url = "https://files.pythonhosted.org/packages/f1/7e/7f431d8bd8eb7e03d79294aed238b1b0b174b3148570d03a8a8a8f6a0da9/numpy-2.3.1-cp313-cp313t-win_amd64.whl", hash = "sha256:2a809637460e88a113e186e87f228d74ae2852a2e0c44de275263376f17b5bdc", size = 12870697, upload-time = "2025-06-21T12:24:40.644Z" },
    { url = "https://files.pythonhosted.org/packages/d4/ca/af82bf0fad4c3e573c6930ed743b5308492ff19917c7caaf2f9b6f9e2e98/numpy-2.3.1-cp313-cp313t-win_arm64.whl", hash = "sha256:eccb9a159db9aed60800187bc47a6d3451553f0e1b08b068d8b277ddfbb9b244", size = 10260376, upload-time = "2025-06-21T12:24:56.884Z" },
    { url = "https://files.pythonhosted.org/packages/e8/34/facc13b9b42ddca30498fc51f7f73c3d0f2be179943a4b4da8686e259740/numpy-2.3.1-pp311-pypy311_pp73-macosx_10_15_x86_64.whl", hash = "sha256:ad506d4b09e684394c42c966ec1527f6ebc25da7f4da4b1b056606ffe446b8a3", size = 21070637, upload-time = "2025-06-21T12:26:12.518Z" },
    { url = "https://files.pythonhosted.org/packages/65/b6/41b705d9dbae04649b529fc9bd3387664c3281c7cd78b404a4efe73dcc45/numpy-2.3.1-pp311-pypy311_pp73-macosx_14_0_arm64.whl", hash = "sha256:ebb8603d45bc86bbd5edb0d63e52c5fd9e7945d3a503b77e486bd88dde67a19b", size = 5304087, upload-time = "2025-06-21T12:26:22.294Z" },
    { url = "https://files.pythonhosted.org/packages/7a/b4/fe3ac1902bff7a4934a22d49e1c9d71a623204d654d4cc43c6e8fe337fcb/numpy-2.3.1-pp311-pypy311_pp73-macosx_14_0_x86_64.whl", hash = "sha256:15aa4c392ac396e2ad3d0a2680c0f0dee420f9fed14eef09bdb9450ee6dcb7b7", size = 6817588, upload-time = "2025-06-21T12:26:32.939Z" },
    { url = "https://files.pythonhosted.org/packages/ae/ee/89bedf69c36ace1ac8f59e97811c1f5031e179a37e4821c3a230bf750142/numpy-2.3.1-pp311-pypy311_pp73-manylinux_2_28_aarch64.whl", hash = "sha256:c6e0bf9d1a2f50d2b65a7cf56db37c095af17b59f6c132396f7c6d5dd76484df", size = 14399010, upload-time = "2025-06-21T12:26:54.086Z" },
    { url = "https://files.pythonhosted.org/packages/15/08/e00e7070ede29b2b176165eba18d6f9784d5349be3c0c1218338e79c27fd/numpy-2.3.1-pp311-pypy311_pp73-manylinux_2_28_x86_64.whl", hash = "sha256:eabd7e8740d494ce2b4ea0ff05afa1b7b291e978c0ae075487c51e8bd93c0c68", size = 16752042, upload-time = "2025-06-21T12:27:19.018Z" },
    { url = "https://files.pythonhosted.org/packages/48/6b/1c6b515a83d5564b1698a61efa245727c8feecf308f4091f565988519d20/numpy-2.3.1-pp311-pypy311_pp73-win_amd64.whl", hash = "sha256:e610832418a2bc09d974cc9fecebfa51e9532d6190223bc5ef6a7402ebf3b5cb", size = 12927246, upload-time = "2025-06-21T12:27:38.618Z" },
]

[[package]]
name = "nvidia-cublas-cu12"
version = "12.6.4.1"
source = { registry = "https://pypi.org/simple" }
wheels = [
    { url = "https://files.pythonhosted.org/packages/af/eb/ff4b8c503fa1f1796679dce648854d58751982426e4e4b37d6fce49d259c/nvidia_cublas_cu12-12.6.4.1-py3-none-manylinux2014_x86_64.manylinux_2_17_x86_64.whl", hash = "sha256:08ed2686e9875d01b58e3cb379c6896df8e76c75e0d4a7f7dace3d7b6d9ef8eb", size = 393138322, upload-time = "2024-11-20T17:40:25.65Z" },
]

[[package]]
name = "nvidia-cuda-cupti-cu12"
version = "12.6.80"
source = { registry = "https://pypi.org/simple" }
wheels = [
    { url = "https://files.pythonhosted.org/packages/49/60/7b6497946d74bcf1de852a21824d63baad12cd417db4195fc1bfe59db953/nvidia_cuda_cupti_cu12-12.6.80-py3-none-manylinux2014_x86_64.manylinux_2_17_x86_64.whl", hash = "sha256:6768bad6cab4f19e8292125e5f1ac8aa7d1718704012a0e3272a6f61c4bce132", size = 8917980, upload-time = "2024-11-20T17:36:04.019Z" },
    { url = "https://files.pythonhosted.org/packages/a5/24/120ee57b218d9952c379d1e026c4479c9ece9997a4fb46303611ee48f038/nvidia_cuda_cupti_cu12-12.6.80-py3-none-manylinux2014_x86_64.whl", hash = "sha256:a3eff6cdfcc6a4c35db968a06fcadb061cbc7d6dde548609a941ff8701b98b73", size = 8917972, upload-time = "2024-10-01T16:58:06.036Z" },
]

[[package]]
name = "nvidia-cuda-nvrtc-cu12"
version = "12.6.77"
source = { registry = "https://pypi.org/simple" }
wheels = [
    { url = "https://files.pythonhosted.org/packages/75/2e/46030320b5a80661e88039f59060d1790298b4718944a65a7f2aeda3d9e9/nvidia_cuda_nvrtc_cu12-12.6.77-py3-none-manylinux2014_x86_64.whl", hash = "sha256:35b0cc6ee3a9636d5409133e79273ce1f3fd087abb0532d2d2e8fff1fe9efc53", size = 23650380, upload-time = "2024-10-01T17:00:14.643Z" },
]

[[package]]
name = "nvidia-cuda-runtime-cu12"
version = "12.6.77"
source = { registry = "https://pypi.org/simple" }
wheels = [
    { url = "https://files.pythonhosted.org/packages/e1/23/e717c5ac26d26cf39a27fbc076240fad2e3b817e5889d671b67f4f9f49c5/nvidia_cuda_runtime_cu12-12.6.77-py3-none-manylinux2014_x86_64.manylinux_2_17_x86_64.whl", hash = "sha256:ba3b56a4f896141e25e19ab287cd71e52a6a0f4b29d0d31609f60e3b4d5219b7", size = 897690, upload-time = "2024-11-20T17:35:30.697Z" },
    { url = "https://files.pythonhosted.org/packages/f0/62/65c05e161eeddbafeca24dc461f47de550d9fa8a7e04eb213e32b55cfd99/nvidia_cuda_runtime_cu12-12.6.77-py3-none-manylinux2014_x86_64.whl", hash = "sha256:a84d15d5e1da416dd4774cb42edf5e954a3e60cc945698dc1d5be02321c44dc8", size = 897678, upload-time = "2024-10-01T16:57:33.821Z" },
]

[[package]]
name = "nvidia-cudnn-cu12"
version = "9.5.1.17"
source = { registry = "https://pypi.org/simple" }
dependencies = [
    { name = "nvidia-cublas-cu12", marker = "sys_platform == 'linux'" },
]
wheels = [
    { url = "https://files.pythonhosted.org/packages/2a/78/4535c9c7f859a64781e43c969a3a7e84c54634e319a996d43ef32ce46f83/nvidia_cudnn_cu12-9.5.1.17-py3-none-manylinux_2_28_x86_64.whl", hash = "sha256:30ac3869f6db17d170e0e556dd6cc5eee02647abc31ca856634d5a40f82c15b2", size = 570988386, upload-time = "2024-10-25T19:54:26.39Z" },
]

[[package]]
name = "nvidia-cufft-cu12"
version = "11.3.0.4"
source = { registry = "https://pypi.org/simple" }
dependencies = [
    { name = "nvidia-nvjitlink-cu12", marker = "sys_platform == 'linux'" },
]
wheels = [
    { url = "https://files.pythonhosted.org/packages/8f/16/73727675941ab8e6ffd86ca3a4b7b47065edcca7a997920b831f8147c99d/nvidia_cufft_cu12-11.3.0.4-py3-none-manylinux2014_x86_64.manylinux_2_17_x86_64.whl", hash = "sha256:ccba62eb9cef5559abd5e0d54ceed2d9934030f51163df018532142a8ec533e5", size = 200221632, upload-time = "2024-11-20T17:41:32.357Z" },
    { url = "https://files.pythonhosted.org/packages/60/de/99ec247a07ea40c969d904fc14f3a356b3e2a704121675b75c366b694ee1/nvidia_cufft_cu12-11.3.0.4-py3-none-manylinux2014_x86_64.whl", hash = "sha256:768160ac89f6f7b459bee747e8d175dbf53619cfe74b2a5636264163138013ca", size = 200221622, upload-time = "2024-10-01T17:03:58.79Z" },
]

[[package]]
name = "nvidia-cufile-cu12"
version = "1.11.1.6"
source = { registry = "https://pypi.org/simple" }
wheels = [
    { url = "https://files.pythonhosted.org/packages/b2/66/cc9876340ac68ae71b15c743ddb13f8b30d5244af344ec8322b449e35426/nvidia_cufile_cu12-1.11.1.6-py3-none-manylinux2014_x86_64.manylinux_2_17_x86_64.whl", hash = "sha256:cc23469d1c7e52ce6c1d55253273d32c565dd22068647f3aa59b3c6b005bf159", size = 1142103, upload-time = "2024-11-20T17:42:11.83Z" },
]

[[package]]
name = "nvidia-curand-cu12"
version = "10.3.7.77"
source = { registry = "https://pypi.org/simple" }
wheels = [
    { url = "https://files.pythonhosted.org/packages/73/1b/44a01c4e70933637c93e6e1a8063d1e998b50213a6b65ac5a9169c47e98e/nvidia_curand_cu12-10.3.7.77-py3-none-manylinux2014_x86_64.manylinux_2_17_x86_64.whl", hash = "sha256:a42cd1344297f70b9e39a1e4f467a4e1c10f1da54ff7a85c12197f6c652c8bdf", size = 56279010, upload-time = "2024-11-20T17:42:50.958Z" },
    { url = "https://files.pythonhosted.org/packages/4a/aa/2c7ff0b5ee02eaef890c0ce7d4f74bc30901871c5e45dee1ae6d0083cd80/nvidia_curand_cu12-10.3.7.77-py3-none-manylinux2014_x86_64.whl", hash = "sha256:99f1a32f1ac2bd134897fc7a203f779303261268a65762a623bf30cc9fe79117", size = 56279000, upload-time = "2024-10-01T17:04:45.274Z" },
]

[[package]]
name = "nvidia-cusolver-cu12"
version = "11.7.1.2"
source = { registry = "https://pypi.org/simple" }
dependencies = [
    { name = "nvidia-cublas-cu12", marker = "sys_platform == 'linux'" },
    { name = "nvidia-cusparse-cu12", marker = "sys_platform == 'linux'" },
    { name = "nvidia-nvjitlink-cu12", marker = "sys_platform == 'linux'" },
]
wheels = [
    { url = "https://files.pythonhosted.org/packages/f0/6e/c2cf12c9ff8b872e92b4a5740701e51ff17689c4d726fca91875b07f655d/nvidia_cusolver_cu12-11.7.1.2-py3-none-manylinux2014_x86_64.manylinux_2_17_x86_64.whl", hash = "sha256:e9e49843a7707e42022babb9bcfa33c29857a93b88020c4e4434656a655b698c", size = 158229790, upload-time = "2024-11-20T17:43:43.211Z" },
    { url = "https://files.pythonhosted.org/packages/9f/81/baba53585da791d043c10084cf9553e074548408e04ae884cfe9193bd484/nvidia_cusolver_cu12-11.7.1.2-py3-none-manylinux2014_x86_64.whl", hash = "sha256:6cf28f17f64107a0c4d7802be5ff5537b2130bfc112f25d5a30df227058ca0e6", size = 158229780, upload-time = "2024-10-01T17:05:39.875Z" },
]

[[package]]
name = "nvidia-cusparse-cu12"
version = "12.5.4.2"
source = { registry = "https://pypi.org/simple" }
dependencies = [
    { name = "nvidia-nvjitlink-cu12", marker = "sys_platform == 'linux'" },
]
wheels = [
    { url = "https://files.pythonhosted.org/packages/06/1e/b8b7c2f4099a37b96af5c9bb158632ea9e5d9d27d7391d7eb8fc45236674/nvidia_cusparse_cu12-12.5.4.2-py3-none-manylinux2014_x86_64.manylinux_2_17_x86_64.whl", hash = "sha256:7556d9eca156e18184b94947ade0fba5bb47d69cec46bf8660fd2c71a4b48b73", size = 216561367, upload-time = "2024-11-20T17:44:54.824Z" },
    { url = "https://files.pythonhosted.org/packages/43/ac/64c4316ba163e8217a99680c7605f779accffc6a4bcd0c778c12948d3707/nvidia_cusparse_cu12-12.5.4.2-py3-none-manylinux2014_x86_64.whl", hash = "sha256:23749a6571191a215cb74d1cdbff4a86e7b19f1200c071b3fcf844a5bea23a2f", size = 216561357, upload-time = "2024-10-01T17:06:29.861Z" },
]

[[package]]
name = "nvidia-cusparselt-cu12"
version = "0.6.3"
source = { registry = "https://pypi.org/simple" }
wheels = [
    { url = "https://files.pythonhosted.org/packages/3b/9a/72ef35b399b0e183bc2e8f6f558036922d453c4d8237dab26c666a04244b/nvidia_cusparselt_cu12-0.6.3-py3-none-manylinux2014_x86_64.whl", hash = "sha256:e5c8a26c36445dd2e6812f1177978a24e2d37cacce7e090f297a688d1ec44f46", size = 156785796, upload-time = "2024-10-15T21:29:17.709Z" },
]

[[package]]
name = "nvidia-nccl-cu12"
version = "2.26.2"
source = { registry = "https://pypi.org/simple" }
wheels = [
    { url = "https://files.pythonhosted.org/packages/67/ca/f42388aed0fddd64ade7493dbba36e1f534d4e6fdbdd355c6a90030ae028/nvidia_nccl_cu12-2.26.2-py3-none-manylinux2014_x86_64.manylinux_2_17_x86_64.whl", hash = "sha256:694cf3879a206553cc9d7dbda76b13efaf610fdb70a50cba303de1b0d1530ac6", size = 201319755, upload-time = "2025-03-13T00:29:55.296Z" },
]

[[package]]
name = "nvidia-nvjitlink-cu12"
version = "12.6.85"
source = { registry = "https://pypi.org/simple" }
wheels = [
    { url = "https://files.pythonhosted.org/packages/9d/d7/c5383e47c7e9bf1c99d5bd2a8c935af2b6d705ad831a7ec5c97db4d82f4f/nvidia_nvjitlink_cu12-12.6.85-py3-none-manylinux2010_x86_64.manylinux_2_12_x86_64.whl", hash = "sha256:eedc36df9e88b682efe4309aa16b5b4e78c2407eac59e8c10a6a47535164369a", size = 19744971, upload-time = "2024-11-20T17:46:53.366Z" },
]

[[package]]
name = "nvidia-nvtx-cu12"
version = "12.6.77"
source = { registry = "https://pypi.org/simple" }
wheels = [
    { url = "https://files.pythonhosted.org/packages/56/9a/fff8376f8e3d084cd1530e1ef7b879bb7d6d265620c95c1b322725c694f4/nvidia_nvtx_cu12-12.6.77-py3-none-manylinux2014_x86_64.manylinux_2_17_x86_64.whl", hash = "sha256:b90bed3df379fa79afbd21be8e04a0314336b8ae16768b58f2d34cb1d04cd7d2", size = 89276, upload-time = "2024-11-20T17:38:27.621Z" },
    { url = "https://files.pythonhosted.org/packages/9e/4e/0d0c945463719429b7bd21dece907ad0bde437a2ff12b9b12fee94722ab0/nvidia_nvtx_cu12-12.6.77-py3-none-manylinux2014_x86_64.whl", hash = "sha256:6574241a3ec5fdc9334353ab8c479fe75841dbe8f4532a8fc97ce63503330ba1", size = 89265, upload-time = "2024-10-01T17:00:38.172Z" },
]

[[package]]
name = "opencv-python"
version = "4.11.0.86"
source = { registry = "https://pypi.org/simple" }
dependencies = [
    { name = "numpy" },
]
sdist = { url = "https://files.pythonhosted.org/packages/17/06/68c27a523103dad5837dc5b87e71285280c4f098c60e4fe8a8db6486ab09/opencv-python-4.11.0.86.tar.gz", hash = "sha256:03d60ccae62304860d232272e4a4fda93c39d595780cb40b161b310244b736a4", size = 95171956, upload-time = "2025-01-16T13:52:24.737Z" }
wheels = [
    { url = "https://files.pythonhosted.org/packages/05/4d/53b30a2a3ac1f75f65a59eb29cf2ee7207ce64867db47036ad61743d5a23/opencv_python-4.11.0.86-cp37-abi3-macosx_13_0_arm64.whl", hash = "sha256:432f67c223f1dc2824f5e73cdfcd9db0efc8710647d4e813012195dc9122a52a", size = 37326322, upload-time = "2025-01-16T13:52:25.887Z" },
    { url = "https://files.pythonhosted.org/packages/3b/84/0a67490741867eacdfa37bc18df96e08a9d579583b419010d7f3da8ff503/opencv_python-4.11.0.86-cp37-abi3-macosx_13_0_x86_64.whl", hash = "sha256:9d05ef13d23fe97f575153558653e2d6e87103995d54e6a35db3f282fe1f9c66", size = 56723197, upload-time = "2025-01-16T13:55:21.222Z" },
    { url = "https://files.pythonhosted.org/packages/f3/bd/29c126788da65c1fb2b5fb621b7fed0ed5f9122aa22a0868c5e2c15c6d23/opencv_python-4.11.0.86-cp37-abi3-manylinux_2_17_aarch64.manylinux2014_aarch64.whl", hash = "sha256:1b92ae2c8852208817e6776ba1ea0d6b1e0a1b5431e971a2a0ddd2a8cc398202", size = 42230439, upload-time = "2025-01-16T13:51:35.822Z" },
    { url = "https://files.pythonhosted.org/packages/2c/8b/90eb44a40476fa0e71e05a0283947cfd74a5d36121a11d926ad6f3193cc4/opencv_python-4.11.0.86-cp37-abi3-manylinux_2_17_x86_64.manylinux2014_x86_64.whl", hash = "sha256:6b02611523803495003bd87362db3e1d2a0454a6a63025dc6658a9830570aa0d", size = 62986597, upload-time = "2025-01-16T13:52:08.836Z" },
    { url = "https://files.pythonhosted.org/packages/fb/d7/1d5941a9dde095468b288d989ff6539dd69cd429dbf1b9e839013d21b6f0/opencv_python-4.11.0.86-cp37-abi3-win32.whl", hash = "sha256:810549cb2a4aedaa84ad9a1c92fbfdfc14090e2749cedf2c1589ad8359aa169b", size = 29384337, upload-time = "2025-01-16T13:52:13.549Z" },
    { url = "https://files.pythonhosted.org/packages/a4/7d/f1c30a92854540bf789e9cd5dde7ef49bbe63f855b85a2e6b3db8135c591/opencv_python-4.11.0.86-cp37-abi3-win_amd64.whl", hash = "sha256:085ad9b77c18853ea66283e98affefe2de8cc4c1f43eda4c100cf9b2721142ec", size = 39488044, upload-time = "2025-01-16T13:52:21.928Z" },
]

[[package]]
name = "packaging"
version = "25.0"
source = { registry = "https://pypi.org/simple" }
sdist = { url = "https://files.pythonhosted.org/packages/a1/d4/1fc4078c65507b51b96ca8f8c3ba19e6a61c8253c72794544580a7b6c24d/packaging-25.0.tar.gz", hash = "sha256:d443872c98d677bf60f6a1f2f8c1cb748e8fe762d2bf9d3148b5599295b0fc4f", size = 165727, upload-time = "2025-04-19T11:48:59.673Z" }
wheels = [
    { url = "https://files.pythonhosted.org/packages/20/12/38679034af332785aac8774540895e234f4d07f7545804097de4b666afd8/packaging-25.0-py3-none-any.whl", hash = "sha256:29572ef2b1f17581046b3a2227d5c611fb25ec70ca1ba8554b24b0e69331a484", size = 66469, upload-time = "2025-04-19T11:48:57.875Z" },
]

[[package]]
name = "pandas"
version = "2.3.1"
source = { registry = "https://pypi.org/simple" }
dependencies = [
    { name = "numpy" },
    { name = "python-dateutil" },
    { name = "pytz" },
    { name = "tzdata" },
]
sdist = { url = "https://files.pythonhosted.org/packages/d1/6f/75aa71f8a14267117adeeed5d21b204770189c0a0025acbdc03c337b28fc/pandas-2.3.1.tar.gz", hash = "sha256:0a95b9ac964fe83ce317827f80304d37388ea77616b1425f0ae41c9d2d0d7bb2", size = 4487493, upload-time = "2025-07-07T19:20:04.079Z" }
wheels = [
    { url = "https://files.pythonhosted.org/packages/76/1c/ccf70029e927e473a4476c00e0d5b32e623bff27f0402d0a92b7fc29bb9f/pandas-2.3.1-cp311-cp311-macosx_10_9_x86_64.whl", hash = "sha256:2b0540963d83431f5ce8870ea02a7430adca100cec8a050f0811f8e31035541b", size = 11566608, upload-time = "2025-07-07T19:18:33.86Z" },
    { url = "https://files.pythonhosted.org/packages/ec/d3/3c37cb724d76a841f14b8f5fe57e5e3645207cc67370e4f84717e8bb7657/pandas-2.3.1-cp311-cp311-macosx_11_0_arm64.whl", hash = "sha256:fe7317f578c6a153912bd2292f02e40c1d8f253e93c599e82620c7f69755c74f", size = 10823181, upload-time = "2025-07-07T19:18:36.151Z" },
    { url = "https://files.pythonhosted.org/packages/8a/4c/367c98854a1251940edf54a4df0826dcacfb987f9068abf3e3064081a382/pandas-2.3.1-cp311-cp311-manylinux_2_17_aarch64.manylinux2014_aarch64.whl", hash = "sha256:e6723a27ad7b244c0c79d8e7007092d7c8f0f11305770e2f4cd778b3ad5f9f85", size = 11793570, upload-time = "2025-07-07T19:18:38.385Z" },
    { url = "https://files.pythonhosted.org/packages/07/5f/63760ff107bcf5146eee41b38b3985f9055e710a72fdd637b791dea3495c/pandas-2.3.1-cp311-cp311-manylinux_2_17_x86_64.manylinux2014_x86_64.whl", hash = "sha256:3462c3735fe19f2638f2c3a40bd94ec2dc5ba13abbb032dd2fa1f540a075509d", size = 12378887, upload-time = "2025-07-07T19:18:41.284Z" },
    { url = "https://files.pythonhosted.org/packages/15/53/f31a9b4dfe73fe4711c3a609bd8e60238022f48eacedc257cd13ae9327a7/pandas-2.3.1-cp311-cp311-musllinux_1_2_aarch64.whl", hash = "sha256:98bcc8b5bf7afed22cc753a28bc4d9e26e078e777066bc53fac7904ddef9a678", size = 13230957, upload-time = "2025-07-07T19:18:44.187Z" },
    { url = "https://files.pythonhosted.org/packages/e0/94/6fce6bf85b5056d065e0a7933cba2616dcb48596f7ba3c6341ec4bcc529d/pandas-2.3.1-cp311-cp311-musllinux_1_2_x86_64.whl", hash = "sha256:4d544806b485ddf29e52d75b1f559142514e60ef58a832f74fb38e48d757b299", size = 13883883, upload-time = "2025-07-07T19:18:46.498Z" },
    { url = "https://files.pythonhosted.org/packages/c8/7b/bdcb1ed8fccb63d04bdb7635161d0ec26596d92c9d7a6cce964e7876b6c1/pandas-2.3.1-cp311-cp311-win_amd64.whl", hash = "sha256:b3cd4273d3cb3707b6fffd217204c52ed92859533e31dc03b7c5008aa933aaab", size = 11340212, upload-time = "2025-07-07T19:18:49.293Z" },
    { url = "https://files.pythonhosted.org/packages/46/de/b8445e0f5d217a99fe0eeb2f4988070908979bec3587c0633e5428ab596c/pandas-2.3.1-cp312-cp312-macosx_10_13_x86_64.whl", hash = "sha256:689968e841136f9e542020698ee1c4fbe9caa2ed2213ae2388dc7b81721510d3", size = 11588172, upload-time = "2025-07-07T19:18:52.054Z" },
    { url = "https://files.pythonhosted.org/packages/1e/e0/801cdb3564e65a5ac041ab99ea6f1d802a6c325bb6e58c79c06a3f1cd010/pandas-2.3.1-cp312-cp312-macosx_11_0_arm64.whl", hash = "sha256:025e92411c16cbe5bb2a4abc99732a6b132f439b8aab23a59fa593eb00704232", size = 10717365, upload-time = "2025-07-07T19:18:54.785Z" },
    { url = "https://files.pythonhosted.org/packages/51/a5/c76a8311833c24ae61a376dbf360eb1b1c9247a5d9c1e8b356563b31b80c/pandas-2.3.1-cp312-cp312-manylinux_2_17_aarch64.manylinux2014_aarch64.whl", hash = "sha256:9b7ff55f31c4fcb3e316e8f7fa194566b286d6ac430afec0d461163312c5841e", size = 11280411, upload-time = "2025-07-07T19:18:57.045Z" },
    { url = "https://files.pythonhosted.org/packages/da/01/e383018feba0a1ead6cf5fe8728e5d767fee02f06a3d800e82c489e5daaf/pandas-2.3.1-cp312-cp312-manylinux_2_17_x86_64.manylinux2014_x86_64.whl", hash = "sha256:7dcb79bf373a47d2a40cf7232928eb7540155abbc460925c2c96d2d30b006eb4", size = 11988013, upload-time = "2025-07-07T19:18:59.771Z" },
    { url = "https://files.pythonhosted.org/packages/5b/14/cec7760d7c9507f11c97d64f29022e12a6cc4fc03ac694535e89f88ad2ec/pandas-2.3.1-cp312-cp312-musllinux_1_2_aarch64.whl", hash = "sha256:56a342b231e8862c96bdb6ab97170e203ce511f4d0429589c8ede1ee8ece48b8", size = 12767210, upload-time = "2025-07-07T19:19:02.944Z" },
    { url = "https://files.pythonhosted.org/packages/50/b9/6e2d2c6728ed29fb3d4d4d302504fb66f1a543e37eb2e43f352a86365cdf/pandas-2.3.1-cp312-cp312-musllinux_1_2_x86_64.whl", hash = "sha256:ca7ed14832bce68baef331f4d7f294411bed8efd032f8109d690df45e00c4679", size = 13440571, upload-time = "2025-07-07T19:19:06.82Z" },
    { url = "https://files.pythonhosted.org/packages/80/a5/3a92893e7399a691bad7664d977cb5e7c81cf666c81f89ea76ba2bff483d/pandas-2.3.1-cp312-cp312-win_amd64.whl", hash = "sha256:ac942bfd0aca577bef61f2bc8da8147c4ef6879965ef883d8e8d5d2dc3e744b8", size = 10987601, upload-time = "2025-07-07T19:19:09.589Z" },
    { url = "https://files.pythonhosted.org/packages/32/ed/ff0a67a2c5505e1854e6715586ac6693dd860fbf52ef9f81edee200266e7/pandas-2.3.1-cp313-cp313-macosx_10_13_x86_64.whl", hash = "sha256:9026bd4a80108fac2239294a15ef9003c4ee191a0f64b90f170b40cfb7cf2d22", size = 11531393, upload-time = "2025-07-07T19:19:12.245Z" },
    { url = "https://files.pythonhosted.org/packages/c7/db/d8f24a7cc9fb0972adab0cc80b6817e8bef888cfd0024eeb5a21c0bb5c4a/pandas-2.3.1-cp313-cp313-macosx_11_0_arm64.whl", hash = "sha256:6de8547d4fdb12421e2d047a2c446c623ff4c11f47fddb6b9169eb98ffba485a", size = 10668750, upload-time = "2025-07-07T19:19:14.612Z" },
    { url = "https://files.pythonhosted.org/packages/0f/b0/80f6ec783313f1e2356b28b4fd8d2148c378370045da918c73145e6aab50/pandas-2.3.1-cp313-cp313-manylinux_2_17_aarch64.manylinux2014_aarch64.whl", hash = "sha256:782647ddc63c83133b2506912cc6b108140a38a37292102aaa19c81c83db2928", size = 11342004, upload-time = "2025-07-07T19:19:16.857Z" },
    { url = "https://files.pythonhosted.org/packages/e9/e2/20a317688435470872885e7fc8f95109ae9683dec7c50be29b56911515a5/pandas-2.3.1-cp313-cp313-manylinux_2_17_x86_64.manylinux2014_x86_64.whl", hash = "sha256:2ba6aff74075311fc88504b1db890187a3cd0f887a5b10f5525f8e2ef55bfdb9", size = 12050869, upload-time = "2025-07-07T19:19:19.265Z" },
    { url = "https://files.pythonhosted.org/packages/55/79/20d746b0a96c67203a5bee5fb4e00ac49c3e8009a39e1f78de264ecc5729/pandas-2.3.1-cp313-cp313-musllinux_1_2_aarch64.whl", hash = "sha256:e5635178b387bd2ba4ac040f82bc2ef6e6b500483975c4ebacd34bec945fda12", size = 12750218, upload-time = "2025-07-07T19:19:21.547Z" },
    { url = "https://files.pythonhosted.org/packages/7c/0f/145c8b41e48dbf03dd18fdd7f24f8ba95b8254a97a3379048378f33e7838/pandas-2.3.1-cp313-cp313-musllinux_1_2_x86_64.whl", hash = "sha256:6f3bf5ec947526106399a9e1d26d40ee2b259c66422efdf4de63c848492d91bb", size = 13416763, upload-time = "2025-07-07T19:19:23.939Z" },
    { url = "https://files.pythonhosted.org/packages/b2/c0/54415af59db5cdd86a3d3bf79863e8cc3fa9ed265f0745254061ac09d5f2/pandas-2.3.1-cp313-cp313-win_amd64.whl", hash = "sha256:1c78cf43c8fde236342a1cb2c34bcff89564a7bfed7e474ed2fffa6aed03a956", size = 10987482, upload-time = "2025-07-07T19:19:42.699Z" },
    { url = "https://files.pythonhosted.org/packages/48/64/2fd2e400073a1230e13b8cd604c9bc95d9e3b962e5d44088ead2e8f0cfec/pandas-2.3.1-cp313-cp313t-macosx_10_13_x86_64.whl", hash = "sha256:8dfc17328e8da77be3cf9f47509e5637ba8f137148ed0e9b5241e1baf526e20a", size = 12029159, upload-time = "2025-07-07T19:19:26.362Z" },
    { url = "https://files.pythonhosted.org/packages/d8/0a/d84fd79b0293b7ef88c760d7dca69828d867c89b6d9bc52d6a27e4d87316/pandas-2.3.1-cp313-cp313t-macosx_11_0_arm64.whl", hash = "sha256:ec6c851509364c59a5344458ab935e6451b31b818be467eb24b0fe89bd05b6b9", size = 11393287, upload-time = "2025-07-07T19:19:29.157Z" },
    { url = "https://files.pythonhosted.org/packages/50/ae/ff885d2b6e88f3c7520bb74ba319268b42f05d7e583b5dded9837da2723f/pandas-2.3.1-cp313-cp313t-manylinux_2_17_aarch64.manylinux2014_aarch64.whl", hash = "sha256:911580460fc4884d9b05254b38a6bfadddfcc6aaef856fb5859e7ca202e45275", size = 11309381, upload-time = "2025-07-07T19:19:31.436Z" },
    { url = "https://files.pythonhosted.org/packages/85/86/1fa345fc17caf5d7780d2699985c03dbe186c68fee00b526813939062bb0/pandas-2.3.1-cp313-cp313t-manylinux_2_17_x86_64.manylinux2014_x86_64.whl", hash = "sha256:2f4d6feeba91744872a600e6edbbd5b033005b431d5ae8379abee5bcfa479fab", size = 11883998, upload-time = "2025-07-07T19:19:34.267Z" },
    { url = "https://files.pythonhosted.org/packages/81/aa/e58541a49b5e6310d89474333e994ee57fea97c8aaa8fc7f00b873059bbf/pandas-2.3.1-cp313-cp313t-musllinux_1_2_aarch64.whl", hash = "sha256:fe37e757f462d31a9cd7580236a82f353f5713a80e059a29753cf938c6775d96", size = 12704705, upload-time = "2025-07-07T19:19:36.856Z" },
    { url = "https://files.pythonhosted.org/packages/d5/f9/07086f5b0f2a19872554abeea7658200824f5835c58a106fa8f2ae96a46c/pandas-2.3.1-cp313-cp313t-musllinux_1_2_x86_64.whl", hash = "sha256:5db9637dbc24b631ff3707269ae4559bce4b7fd75c1c4d7e13f40edc42df4444", size = 13189044, upload-time = "2025-07-07T19:19:39.999Z" },
]

[[package]]
name = "pillow"
version = "11.3.0"
source = { registry = "https://pypi.org/simple" }
sdist = { url = "https://files.pythonhosted.org/packages/f3/0d/d0d6dea55cd152ce3d6767bb38a8fc10e33796ba4ba210cbab9354b6d238/pillow-11.3.0.tar.gz", hash = "sha256:3828ee7586cd0b2091b6209e5ad53e20d0649bbe87164a459d0676e035e8f523", size = 47113069, upload-time = "2025-07-01T09:16:30.666Z" }
wheels = [
    { url = "https://files.pythonhosted.org/packages/db/26/77f8ed17ca4ffd60e1dcd220a6ec6d71210ba398cfa33a13a1cd614c5613/pillow-11.3.0-cp311-cp311-macosx_10_10_x86_64.whl", hash = "sha256:1cd110edf822773368b396281a2293aeb91c90a2db00d78ea43e7e861631b722", size = 5316531, upload-time = "2025-07-01T09:13:59.203Z" },
    { url = "https://files.pythonhosted.org/packages/cb/39/ee475903197ce709322a17a866892efb560f57900d9af2e55f86db51b0a5/pillow-11.3.0-cp311-cp311-macosx_11_0_arm64.whl", hash = "sha256:9c412fddd1b77a75aa904615ebaa6001f169b26fd467b4be93aded278266b288", size = 4686560, upload-time = "2025-07-01T09:14:01.101Z" },
    { url = "https://files.pythonhosted.org/packages/d5/90/442068a160fd179938ba55ec8c97050a612426fae5ec0a764e345839f76d/pillow-11.3.0-cp311-cp311-manylinux2014_aarch64.manylinux_2_17_aarch64.whl", hash = "sha256:7d1aa4de119a0ecac0a34a9c8bde33f34022e2e8f99104e47a3ca392fd60e37d", size = 5870978, upload-time = "2025-07-03T13:09:55.638Z" },
    { url = "https://files.pythonhosted.org/packages/13/92/dcdd147ab02daf405387f0218dcf792dc6dd5b14d2573d40b4caeef01059/pillow-11.3.0-cp311-cp311-manylinux2014_x86_64.manylinux_2_17_x86_64.whl", hash = "sha256:91da1d88226663594e3f6b4b8c3c8d85bd504117d043740a8e0ec449087cc494", size = 7641168, upload-time = "2025-07-03T13:10:00.37Z" },
    { url = "https://files.pythonhosted.org/packages/6e/db/839d6ba7fd38b51af641aa904e2960e7a5644d60ec754c046b7d2aee00e5/pillow-11.3.0-cp311-cp311-manylinux_2_27_aarch64.manylinux_2_28_aarch64.whl", hash = "sha256:643f189248837533073c405ec2f0bb250ba54598cf80e8c1e043381a60632f58", size = 5973053, upload-time = "2025-07-01T09:14:04.491Z" },
    { url = "https://files.pythonhosted.org/packages/f2/2f/d7675ecae6c43e9f12aa8d58b6012683b20b6edfbdac7abcb4e6af7a3784/pillow-11.3.0-cp311-cp311-manylinux_2_27_x86_64.manylinux_2_28_x86_64.whl", hash = "sha256:106064daa23a745510dabce1d84f29137a37224831d88eb4ce94bb187b1d7e5f", size = 6640273, upload-time = "2025-07-01T09:14:06.235Z" },
    { url = "https://files.pythonhosted.org/packages/45/ad/931694675ede172e15b2ff03c8144a0ddaea1d87adb72bb07655eaffb654/pillow-11.3.0-cp311-cp311-musllinux_1_2_aarch64.whl", hash = "sha256:cd8ff254faf15591e724dc7c4ddb6bf4793efcbe13802a4ae3e863cd300b493e", size = 6082043, upload-time = "2025-07-01T09:14:07.978Z" },
    { url = "https://files.pythonhosted.org/packages/3a/04/ba8f2b11fc80d2dd462d7abec16351b45ec99cbbaea4387648a44190351a/pillow-11.3.0-cp311-cp311-musllinux_1_2_x86_64.whl", hash = "sha256:932c754c2d51ad2b2271fd01c3d121daaa35e27efae2a616f77bf164bc0b3e94", size = 6715516, upload-time = "2025-07-01T09:14:10.233Z" },
    { url = "https://files.pythonhosted.org/packages/48/59/8cd06d7f3944cc7d892e8533c56b0acb68399f640786313275faec1e3b6f/pillow-11.3.0-cp311-cp311-win32.whl", hash = "sha256:b4b8f3efc8d530a1544e5962bd6b403d5f7fe8b9e08227c6b255f98ad82b4ba0", size = 6274768, upload-time = "2025-07-01T09:14:11.921Z" },
    { url = "https://files.pythonhosted.org/packages/f1/cc/29c0f5d64ab8eae20f3232da8f8571660aa0ab4b8f1331da5c2f5f9a938e/pillow-11.3.0-cp311-cp311-win_amd64.whl", hash = "sha256:1a992e86b0dd7aeb1f053cd506508c0999d710a8f07b4c791c63843fc6a807ac", size = 6986055, upload-time = "2025-07-01T09:14:13.623Z" },
    { url = "https://files.pythonhosted.org/packages/c6/df/90bd886fabd544c25addd63e5ca6932c86f2b701d5da6c7839387a076b4a/pillow-11.3.0-cp311-cp311-win_arm64.whl", hash = "sha256:30807c931ff7c095620fe04448e2c2fc673fcbb1ffe2a7da3fb39613489b1ddd", size = 2423079, upload-time = "2025-07-01T09:14:15.268Z" },
    { url = "https://files.pythonhosted.org/packages/40/fe/1bc9b3ee13f68487a99ac9529968035cca2f0a51ec36892060edcc51d06a/pillow-11.3.0-cp312-cp312-macosx_10_13_x86_64.whl", hash = "sha256:fdae223722da47b024b867c1ea0be64e0df702c5e0a60e27daad39bf960dd1e4", size = 5278800, upload-time = "2025-07-01T09:14:17.648Z" },
    { url = "https://files.pythonhosted.org/packages/2c/32/7e2ac19b5713657384cec55f89065fb306b06af008cfd87e572035b27119/pillow-11.3.0-cp312-cp312-macosx_11_0_arm64.whl", hash = "sha256:921bd305b10e82b4d1f5e802b6850677f965d8394203d182f078873851dada69", size = 4686296, upload-time = "2025-07-01T09:14:19.828Z" },
    { url = "https://files.pythonhosted.org/packages/8e/1e/b9e12bbe6e4c2220effebc09ea0923a07a6da1e1f1bfbc8d7d29a01ce32b/pillow-11.3.0-cp312-cp312-manylinux2014_aarch64.manylinux_2_17_aarch64.whl", hash = "sha256:eb76541cba2f958032d79d143b98a3a6b3ea87f0959bbe256c0b5e416599fd5d", size = 5871726, upload-time = "2025-07-03T13:10:04.448Z" },
    { url = "https://files.pythonhosted.org/packages/8d/33/e9200d2bd7ba00dc3ddb78df1198a6e80d7669cce6c2bdbeb2530a74ec58/pillow-11.3.0-cp312-cp312-manylinux2014_x86_64.manylinux_2_17_x86_64.whl", hash = "sha256:67172f2944ebba3d4a7b54f2e95c786a3a50c21b88456329314caaa28cda70f6", size = 7644652, upload-time = "2025-07-03T13:10:10.391Z" },
    { url = "https://files.pythonhosted.org/packages/41/f1/6f2427a26fc683e00d985bc391bdd76d8dd4e92fac33d841127eb8fb2313/pillow-11.3.0-cp312-cp312-manylinux_2_27_aarch64.manylinux_2_28_aarch64.whl", hash = "sha256:97f07ed9f56a3b9b5f49d3661dc9607484e85c67e27f3e8be2c7d28ca032fec7", size = 5977787, upload-time = "2025-07-01T09:14:21.63Z" },
    { url = "https://files.pythonhosted.org/packages/e4/c9/06dd4a38974e24f932ff5f98ea3c546ce3f8c995d3f0985f8e5ba48bba19/pillow-11.3.0-cp312-cp312-manylinux_2_27_x86_64.manylinux_2_28_x86_64.whl", hash = "sha256:676b2815362456b5b3216b4fd5bd89d362100dc6f4945154ff172e206a22c024", size = 6645236, upload-time = "2025-07-01T09:14:23.321Z" },
    { url = "https://files.pythonhosted.org/packages/40/e7/848f69fb79843b3d91241bad658e9c14f39a32f71a301bcd1d139416d1be/pillow-11.3.0-cp312-cp312-musllinux_1_2_aarch64.whl", hash = "sha256:3e184b2f26ff146363dd07bde8b711833d7b0202e27d13540bfe2e35a323a809", size = 6086950, upload-time = "2025-07-01T09:14:25.237Z" },
    { url = "https://files.pythonhosted.org/packages/0b/1a/7cff92e695a2a29ac1958c2a0fe4c0b2393b60aac13b04a4fe2735cad52d/pillow-11.3.0-cp312-cp312-musllinux_1_2_x86_64.whl", hash = "sha256:6be31e3fc9a621e071bc17bb7de63b85cbe0bfae91bb0363c893cbe67247780d", size = 6723358, upload-time = "2025-07-01T09:14:27.053Z" },
    { url = "https://files.pythonhosted.org/packages/26/7d/73699ad77895f69edff76b0f332acc3d497f22f5d75e5360f78cbcaff248/pillow-11.3.0-cp312-cp312-win32.whl", hash = "sha256:7b161756381f0918e05e7cb8a371fff367e807770f8fe92ecb20d905d0e1c149", size = 6275079, upload-time = "2025-07-01T09:14:30.104Z" },
    { url = "https://files.pythonhosted.org/packages/8c/ce/e7dfc873bdd9828f3b6e5c2bbb74e47a98ec23cc5c74fc4e54462f0d9204/pillow-11.3.0-cp312-cp312-win_amd64.whl", hash = "sha256:a6444696fce635783440b7f7a9fc24b3ad10a9ea3f0ab66c5905be1c19ccf17d", size = 6986324, upload-time = "2025-07-01T09:14:31.899Z" },
    { url = "https://files.pythonhosted.org/packages/16/8f/b13447d1bf0b1f7467ce7d86f6e6edf66c0ad7cf44cf5c87a37f9bed9936/pillow-11.3.0-cp312-cp312-win_arm64.whl", hash = "sha256:2aceea54f957dd4448264f9bf40875da0415c83eb85f55069d89c0ed436e3542", size = 2423067, upload-time = "2025-07-01T09:14:33.709Z" },
    { url = "https://files.pythonhosted.org/packages/1e/93/0952f2ed8db3a5a4c7a11f91965d6184ebc8cd7cbb7941a260d5f018cd2d/pillow-11.3.0-cp313-cp313-ios_13_0_arm64_iphoneos.whl", hash = "sha256:1c627742b539bba4309df89171356fcb3cc5a9178355b2727d1b74a6cf155fbd", size = 2128328, upload-time = "2025-07-01T09:14:35.276Z" },
    { url = "https://files.pythonhosted.org/packages/4b/e8/100c3d114b1a0bf4042f27e0f87d2f25e857e838034e98ca98fe7b8c0a9c/pillow-11.3.0-cp313-cp313-ios_13_0_arm64_iphonesimulator.whl", hash = "sha256:30b7c02f3899d10f13d7a48163c8969e4e653f8b43416d23d13d1bbfdc93b9f8", size = 2170652, upload-time = "2025-07-01T09:14:37.203Z" },
    { url = "https://files.pythonhosted.org/packages/aa/86/3f758a28a6e381758545f7cdb4942e1cb79abd271bea932998fc0db93cb6/pillow-11.3.0-cp313-cp313-ios_13_0_x86_64_iphonesimulator.whl", hash = "sha256:7859a4cc7c9295f5838015d8cc0a9c215b77e43d07a25e460f35cf516df8626f", size = 2227443, upload-time = "2025-07-01T09:14:39.344Z" },
    { url = "https://files.pythonhosted.org/packages/01/f4/91d5b3ffa718df2f53b0dc109877993e511f4fd055d7e9508682e8aba092/pillow-11.3.0-cp313-cp313-macosx_10_13_x86_64.whl", hash = "sha256:ec1ee50470b0d050984394423d96325b744d55c701a439d2bd66089bff963d3c", size = 5278474, upload-time = "2025-07-01T09:14:41.843Z" },
    { url = "https://files.pythonhosted.org/packages/f9/0e/37d7d3eca6c879fbd9dba21268427dffda1ab00d4eb05b32923d4fbe3b12/pillow-11.3.0-cp313-cp313-macosx_11_0_arm64.whl", hash = "sha256:7db51d222548ccfd274e4572fdbf3e810a5e66b00608862f947b163e613b67dd", size = 4686038, upload-time = "2025-07-01T09:14:44.008Z" },
    { url = "https://files.pythonhosted.org/packages/ff/b0/3426e5c7f6565e752d81221af9d3676fdbb4f352317ceafd42899aaf5d8a/pillow-11.3.0-cp313-cp313-manylinux2014_aarch64.manylinux_2_17_aarch64.whl", hash = "sha256:2d6fcc902a24ac74495df63faad1884282239265c6839a0a6416d33faedfae7e", size = 5864407, upload-time = "2025-07-03T13:10:15.628Z" },
    { url = "https://files.pythonhosted.org/packages/fc/c1/c6c423134229f2a221ee53f838d4be9d82bab86f7e2f8e75e47b6bf6cd77/pillow-11.3.0-cp313-cp313-manylinux2014_x86_64.manylinux_2_17_x86_64.whl", hash = "sha256:f0f5d8f4a08090c6d6d578351a2b91acf519a54986c055af27e7a93feae6d3f1", size = 7639094, upload-time = "2025-07-03T13:10:21.857Z" },
    { url = "https://files.pythonhosted.org/packages/ba/c9/09e6746630fe6372c67c648ff9deae52a2bc20897d51fa293571977ceb5d/pillow-11.3.0-cp313-cp313-manylinux_2_27_aarch64.manylinux_2_28_aarch64.whl", hash = "sha256:c37d8ba9411d6003bba9e518db0db0c58a680ab9fe5179f040b0463644bc9805", size = 5973503, upload-time = "2025-07-01T09:14:45.698Z" },
    { url = "https://files.pythonhosted.org/packages/d5/1c/a2a29649c0b1983d3ef57ee87a66487fdeb45132df66ab30dd37f7dbe162/pillow-11.3.0-cp313-cp313-manylinux_2_27_x86_64.manylinux_2_28_x86_64.whl", hash = "sha256:13f87d581e71d9189ab21fe0efb5a23e9f28552d5be6979e84001d3b8505abe8", size = 6642574, upload-time = "2025-07-01T09:14:47.415Z" },
    { url = "https://files.pythonhosted.org/packages/36/de/d5cc31cc4b055b6c6fd990e3e7f0f8aaf36229a2698501bcb0cdf67c7146/pillow-11.3.0-cp313-cp313-musllinux_1_2_aarch64.whl", hash = "sha256:023f6d2d11784a465f09fd09a34b150ea4672e85fb3d05931d89f373ab14abb2", size = 6084060, upload-time = "2025-07-01T09:14:49.636Z" },
    { url = "https://files.pythonhosted.org/packages/d5/ea/502d938cbaeec836ac28a9b730193716f0114c41325db428e6b280513f09/pillow-11.3.0-cp313-cp313-musllinux_1_2_x86_64.whl", hash = "sha256:45dfc51ac5975b938e9809451c51734124e73b04d0f0ac621649821a63852e7b", size = 6721407, upload-time = "2025-07-01T09:14:51.962Z" },
    { url = "https://files.pythonhosted.org/packages/45/9c/9c5e2a73f125f6cbc59cc7087c8f2d649a7ae453f83bd0362ff7c9e2aee2/pillow-11.3.0-cp313-cp313-win32.whl", hash = "sha256:a4d336baed65d50d37b88ca5b60c0fa9d81e3a87d4a7930d3880d1624d5b31f3", size = 6273841, upload-time = "2025-07-01T09:14:54.142Z" },
    { url = "https://files.pythonhosted.org/packages/23/85/397c73524e0cd212067e0c969aa245b01d50183439550d24d9f55781b776/pillow-11.3.0-cp313-cp313-win_amd64.whl", hash = "sha256:0bce5c4fd0921f99d2e858dc4d4d64193407e1b99478bc5cacecba2311abde51", size = 6978450, upload-time = "2025-07-01T09:14:56.436Z" },
    { url = "https://files.pythonhosted.org/packages/17/d2/622f4547f69cd173955194b78e4d19ca4935a1b0f03a302d655c9f6aae65/pillow-11.3.0-cp313-cp313-win_arm64.whl", hash = "sha256:1904e1264881f682f02b7f8167935cce37bc97db457f8e7849dc3a6a52b99580", size = 2423055, upload-time = "2025-07-01T09:14:58.072Z" },
    { url = "https://files.pythonhosted.org/packages/dd/80/a8a2ac21dda2e82480852978416cfacd439a4b490a501a288ecf4fe2532d/pillow-11.3.0-cp313-cp313t-macosx_10_13_x86_64.whl", hash = "sha256:4c834a3921375c48ee6b9624061076bc0a32a60b5532b322cc0ea64e639dd50e", size = 5281110, upload-time = "2025-07-01T09:14:59.79Z" },
    { url = "https://files.pythonhosted.org/packages/44/d6/b79754ca790f315918732e18f82a8146d33bcd7f4494380457ea89eb883d/pillow-11.3.0-cp313-cp313t-macosx_11_0_arm64.whl", hash = "sha256:5e05688ccef30ea69b9317a9ead994b93975104a677a36a8ed8106be9260aa6d", size = 4689547, upload-time = "2025-07-01T09:15:01.648Z" },
    { url = "https://files.pythonhosted.org/packages/49/20/716b8717d331150cb00f7fdd78169c01e8e0c219732a78b0e59b6bdb2fd6/pillow-11.3.0-cp313-cp313t-manylinux2014_aarch64.manylinux_2_17_aarch64.whl", hash = "sha256:1019b04af07fc0163e2810167918cb5add8d74674b6267616021ab558dc98ced", size = 5901554, upload-time = "2025-07-03T13:10:27.018Z" },
    { url = "https://files.pythonhosted.org/packages/74/cf/a9f3a2514a65bb071075063a96f0a5cf949c2f2fce683c15ccc83b1c1cab/pillow-11.3.0-cp313-cp313t-manylinux2014_x86_64.manylinux_2_17_x86_64.whl", hash = "sha256:f944255db153ebb2b19c51fe85dd99ef0ce494123f21b9db4877ffdfc5590c7c", size = 7669132, upload-time = "2025-07-03T13:10:33.01Z" },
    { url = "https://files.pythonhosted.org/packages/98/3c/da78805cbdbee9cb43efe8261dd7cc0b4b93f2ac79b676c03159e9db2187/pillow-11.3.0-cp313-cp313t-manylinux_2_27_aarch64.manylinux_2_28_aarch64.whl", hash = "sha256:1f85acb69adf2aaee8b7da124efebbdb959a104db34d3a2cb0f3793dbae422a8", size = 6005001, upload-time = "2025-07-01T09:15:03.365Z" },
    { url = "https://files.pythonhosted.org/packages/6c/fa/ce044b91faecf30e635321351bba32bab5a7e034c60187fe9698191aef4f/pillow-11.3.0-cp313-cp313t-manylinux_2_27_x86_64.manylinux_2_28_x86_64.whl", hash = "sha256:05f6ecbeff5005399bb48d198f098a9b4b6bdf27b8487c7f38ca16eeb070cd59", size = 6668814, upload-time = "2025-07-01T09:15:05.655Z" },
    { url = "https://files.pythonhosted.org/packages/7b/51/90f9291406d09bf93686434f9183aba27b831c10c87746ff49f127ee80cb/pillow-11.3.0-cp313-cp313t-musllinux_1_2_aarch64.whl", hash = "sha256:a7bc6e6fd0395bc052f16b1a8670859964dbd7003bd0af2ff08342eb6e442cfe", size = 6113124, upload-time = "2025-07-01T09:15:07.358Z" },
    { url = "https://files.pythonhosted.org/packages/cd/5a/6fec59b1dfb619234f7636d4157d11fb4e196caeee220232a8d2ec48488d/pillow-11.3.0-cp313-cp313t-musllinux_1_2_x86_64.whl", hash = "sha256:83e1b0161c9d148125083a35c1c5a89db5b7054834fd4387499e06552035236c", size = 6747186, upload-time = "2025-07-01T09:15:09.317Z" },
    { url = "https://files.pythonhosted.org/packages/49/6b/00187a044f98255225f172de653941e61da37104a9ea60e4f6887717e2b5/pillow-11.3.0-cp313-cp313t-win32.whl", hash = "sha256:2a3117c06b8fb646639dce83694f2f9eac405472713fcb1ae887469c0d4f6788", size = 6277546, upload-time = "2025-07-01T09:15:11.311Z" },
    { url = "https://files.pythonhosted.org/packages/e8/5c/6caaba7e261c0d75bab23be79f1d06b5ad2a2ae49f028ccec801b0e853d6/pillow-11.3.0-cp313-cp313t-win_amd64.whl", hash = "sha256:857844335c95bea93fb39e0fa2726b4d9d758850b34075a7e3ff4f4fa3aa3b31", size = 6985102, upload-time = "2025-07-01T09:15:13.164Z" },
    { url = "https://files.pythonhosted.org/packages/f3/7e/b623008460c09a0cb38263c93b828c666493caee2eb34ff67f778b87e58c/pillow-11.3.0-cp313-cp313t-win_arm64.whl", hash = "sha256:8797edc41f3e8536ae4b10897ee2f637235c94f27404cac7297f7b607dd0716e", size = 2424803, upload-time = "2025-07-01T09:15:15.695Z" },
    { url = "https://files.pythonhosted.org/packages/73/f4/04905af42837292ed86cb1b1dabe03dce1edc008ef14c473c5c7e1443c5d/pillow-11.3.0-cp314-cp314-macosx_10_13_x86_64.whl", hash = "sha256:d9da3df5f9ea2a89b81bb6087177fb1f4d1c7146d583a3fe5c672c0d94e55e12", size = 5278520, upload-time = "2025-07-01T09:15:17.429Z" },
    { url = "https://files.pythonhosted.org/packages/41/b0/33d79e377a336247df6348a54e6d2a2b85d644ca202555e3faa0cf811ecc/pillow-11.3.0-cp314-cp314-macosx_11_0_arm64.whl", hash = "sha256:0b275ff9b04df7b640c59ec5a3cb113eefd3795a8df80bac69646ef699c6981a", size = 4686116, upload-time = "2025-07-01T09:15:19.423Z" },
    { url = "https://files.pythonhosted.org/packages/49/2d/ed8bc0ab219ae8768f529597d9509d184fe8a6c4741a6864fea334d25f3f/pillow-11.3.0-cp314-cp314-manylinux2014_aarch64.manylinux_2_17_aarch64.whl", hash = "sha256:0743841cabd3dba6a83f38a92672cccbd69af56e3e91777b0ee7f4dba4385632", size = 5864597, upload-time = "2025-07-03T13:10:38.404Z" },
    { url = "https://files.pythonhosted.org/packages/b5/3d/b932bb4225c80b58dfadaca9d42d08d0b7064d2d1791b6a237f87f661834/pillow-11.3.0-cp314-cp314-manylinux2014_x86_64.manylinux_2_17_x86_64.whl", hash = "sha256:2465a69cf967b8b49ee1b96d76718cd98c4e925414ead59fdf75cf0fd07df673", size = 7638246, upload-time = "2025-07-03T13:10:44.987Z" },
    { url = "https://files.pythonhosted.org/packages/09/b5/0487044b7c096f1b48f0d7ad416472c02e0e4bf6919541b111efd3cae690/pillow-11.3.0-cp314-cp314-manylinux_2_27_aarch64.manylinux_2_28_aarch64.whl", hash = "sha256:41742638139424703b4d01665b807c6468e23e699e8e90cffefe291c5832b027", size = 5973336, upload-time = "2025-07-01T09:15:21.237Z" },
    { url = "https://files.pythonhosted.org/packages/a8/2d/524f9318f6cbfcc79fbc004801ea6b607ec3f843977652fdee4857a7568b/pillow-11.3.0-cp314-cp314-manylinux_2_27_x86_64.manylinux_2_28_x86_64.whl", hash = "sha256:93efb0b4de7e340d99057415c749175e24c8864302369e05914682ba642e5d77", size = 6642699, upload-time = "2025-07-01T09:15:23.186Z" },
    { url = "https://files.pythonhosted.org/packages/6f/d2/a9a4f280c6aefedce1e8f615baaa5474e0701d86dd6f1dede66726462bbd/pillow-11.3.0-cp314-cp314-musllinux_1_2_aarch64.whl", hash = "sha256:7966e38dcd0fa11ca390aed7c6f20454443581d758242023cf36fcb319b1a874", size = 6083789, upload-time = "2025-07-01T09:15:25.1Z" },
    { url = "https://files.pythonhosted.org/packages/fe/54/86b0cd9dbb683a9d5e960b66c7379e821a19be4ac5810e2e5a715c09a0c0/pillow-11.3.0-cp314-cp314-musllinux_1_2_x86_64.whl", hash = "sha256:98a9afa7b9007c67ed84c57c9e0ad86a6000da96eaa638e4f8abe5b65ff83f0a", size = 6720386, upload-time = "2025-07-01T09:15:27.378Z" },
    { url = "https://files.pythonhosted.org/packages/e7/95/88efcaf384c3588e24259c4203b909cbe3e3c2d887af9e938c2022c9dd48/pillow-11.3.0-cp314-cp314-win32.whl", hash = "sha256:02a723e6bf909e7cea0dac1b0e0310be9d7650cd66222a5f1c571455c0a45214", size = 6370911, upload-time = "2025-07-01T09:15:29.294Z" },
    { url = "https://files.pythonhosted.org/packages/2e/cc/934e5820850ec5eb107e7b1a72dd278140731c669f396110ebc326f2a503/pillow-11.3.0-cp314-cp314-win_amd64.whl", hash = "sha256:a418486160228f64dd9e9efcd132679b7a02a5f22c982c78b6fc7dab3fefb635", size = 7117383, upload-time = "2025-07-01T09:15:31.128Z" },
    { url = "https://files.pythonhosted.org/packages/d6/e9/9c0a616a71da2a5d163aa37405e8aced9a906d574b4a214bede134e731bc/pillow-11.3.0-cp314-cp314-win_arm64.whl", hash = "sha256:155658efb5e044669c08896c0c44231c5e9abcaadbc5cd3648df2f7c0b96b9a6", size = 2511385, upload-time = "2025-07-01T09:15:33.328Z" },
    { url = "https://files.pythonhosted.org/packages/1a/33/c88376898aff369658b225262cd4f2659b13e8178e7534df9e6e1fa289f6/pillow-11.3.0-cp314-cp314t-macosx_10_13_x86_64.whl", hash = "sha256:59a03cdf019efbfeeed910bf79c7c93255c3d54bc45898ac2a4140071b02b4ae", size = 5281129, upload-time = "2025-07-01T09:15:35.194Z" },
    { url = "https://files.pythonhosted.org/packages/1f/70/d376247fb36f1844b42910911c83a02d5544ebd2a8bad9efcc0f707ea774/pillow-11.3.0-cp314-cp314t-macosx_11_0_arm64.whl", hash = "sha256:f8a5827f84d973d8636e9dc5764af4f0cf2318d26744b3d902931701b0d46653", size = 4689580, upload-time = "2025-07-01T09:15:37.114Z" },
    { url = "https://files.pythonhosted.org/packages/eb/1c/537e930496149fbac69efd2fc4329035bbe2e5475b4165439e3be9cb183b/pillow-11.3.0-cp314-cp314t-manylinux2014_aarch64.manylinux_2_17_aarch64.whl", hash = "sha256:ee92f2fd10f4adc4b43d07ec5e779932b4eb3dbfbc34790ada5a6669bc095aa6", size = 5902860, upload-time = "2025-07-03T13:10:50.248Z" },
    { url = "https://files.pythonhosted.org/packages/bd/57/80f53264954dcefeebcf9dae6e3eb1daea1b488f0be8b8fef12f79a3eb10/pillow-11.3.0-cp314-cp314t-manylinux2014_x86_64.manylinux_2_17_x86_64.whl", hash = "sha256:c96d333dcf42d01f47b37e0979b6bd73ec91eae18614864622d9b87bbd5bbf36", size = 7670694, upload-time = "2025-07-03T13:10:56.432Z" },
    { url = "https://files.pythonhosted.org/packages/70/ff/4727d3b71a8578b4587d9c276e90efad2d6fe0335fd76742a6da08132e8c/pillow-11.3.0-cp314-cp314t-manylinux_2_27_aarch64.manylinux_2_28_aarch64.whl", hash = "sha256:4c96f993ab8c98460cd0c001447bff6194403e8b1d7e149ade5f00594918128b", size = 6005888, upload-time = "2025-07-01T09:15:39.436Z" },
    { url = "https://files.pythonhosted.org/packages/05/ae/716592277934f85d3be51d7256f3636672d7b1abfafdc42cf3f8cbd4b4c8/pillow-11.3.0-cp314-cp314t-manylinux_2_27_x86_64.manylinux_2_28_x86_64.whl", hash = "sha256:41342b64afeba938edb034d122b2dda5db2139b9a4af999729ba8818e0056477", size = 6670330, upload-time = "2025-07-01T09:15:41.269Z" },
    { url = "https://files.pythonhosted.org/packages/e7/bb/7fe6cddcc8827b01b1a9766f5fdeb7418680744f9082035bdbabecf1d57f/pillow-11.3.0-cp314-cp314t-musllinux_1_2_aarch64.whl", hash = "sha256:068d9c39a2d1b358eb9f245ce7ab1b5c3246c7c8c7d9ba58cfa5b43146c06e50", size = 6114089, upload-time = "2025-07-01T09:15:43.13Z" },
    { url = "https://files.pythonhosted.org/packages/8b/f5/06bfaa444c8e80f1a8e4bff98da9c83b37b5be3b1deaa43d27a0db37ef84/pillow-11.3.0-cp314-cp314t-musllinux_1_2_x86_64.whl", hash = "sha256:a1bc6ba083b145187f648b667e05a2534ecc4b9f2784c2cbe3089e44868f2b9b", size = 6748206, upload-time = "2025-07-01T09:15:44.937Z" },
    { url = "https://files.pythonhosted.org/packages/f0/77/bc6f92a3e8e6e46c0ca78abfffec0037845800ea38c73483760362804c41/pillow-11.3.0-cp314-cp314t-win32.whl", hash = "sha256:118ca10c0d60b06d006be10a501fd6bbdfef559251ed31b794668ed569c87e12", size = 6377370, upload-time = "2025-07-01T09:15:46.673Z" },
    { url = "https://files.pythonhosted.org/packages/4a/82/3a721f7d69dca802befb8af08b7c79ebcab461007ce1c18bd91a5d5896f9/pillow-11.3.0-cp314-cp314t-win_amd64.whl", hash = "sha256:8924748b688aa210d79883357d102cd64690e56b923a186f35a82cbc10f997db", size = 7121500, upload-time = "2025-07-01T09:15:48.512Z" },
    { url = "https://files.pythonhosted.org/packages/89/c7/5572fa4a3f45740eaab6ae86fcdf7195b55beac1371ac8c619d880cfe948/pillow-11.3.0-cp314-cp314t-win_arm64.whl", hash = "sha256:79ea0d14d3ebad43ec77ad5272e6ff9bba5b679ef73375ea760261207fa8e0aa", size = 2512835, upload-time = "2025-07-01T09:15:50.399Z" },
    { url = "https://files.pythonhosted.org/packages/9e/e3/6fa84033758276fb31da12e5fb66ad747ae83b93c67af17f8c6ff4cc8f34/pillow-11.3.0-pp311-pypy311_pp73-macosx_10_15_x86_64.whl", hash = "sha256:7c8ec7a017ad1bd562f93dbd8505763e688d388cde6e4a010ae1486916e713e6", size = 5270566, upload-time = "2025-07-01T09:16:19.801Z" },
    { url = "https://files.pythonhosted.org/packages/5b/ee/e8d2e1ab4892970b561e1ba96cbd59c0d28cf66737fc44abb2aec3795a4e/pillow-11.3.0-pp311-pypy311_pp73-macosx_11_0_arm64.whl", hash = "sha256:9ab6ae226de48019caa8074894544af5b53a117ccb9d3b3dcb2871464c829438", size = 4654618, upload-time = "2025-07-01T09:16:21.818Z" },
    { url = "https://files.pythonhosted.org/packages/f2/6d/17f80f4e1f0761f02160fc433abd4109fa1548dcfdca46cfdadaf9efa565/pillow-11.3.0-pp311-pypy311_pp73-manylinux2014_aarch64.manylinux_2_17_aarch64.whl", hash = "sha256:fe27fb049cdcca11f11a7bfda64043c37b30e6b91f10cb5bab275806c32f6ab3", size = 4874248, upload-time = "2025-07-03T13:11:20.738Z" },
    { url = "https://files.pythonhosted.org/packages/de/5f/c22340acd61cef960130585bbe2120e2fd8434c214802f07e8c03596b17e/pillow-11.3.0-pp311-pypy311_pp73-manylinux2014_x86_64.manylinux_2_17_x86_64.whl", hash = "sha256:465b9e8844e3c3519a983d58b80be3f668e2a7a5db97f2784e7079fbc9f9822c", size = 6583963, upload-time = "2025-07-03T13:11:26.283Z" },
    { url = "https://files.pythonhosted.org/packages/31/5e/03966aedfbfcbb4d5f8aa042452d3361f325b963ebbadddac05b122e47dd/pillow-11.3.0-pp311-pypy311_pp73-manylinux_2_27_aarch64.manylinux_2_28_aarch64.whl", hash = "sha256:5418b53c0d59b3824d05e029669efa023bbef0f3e92e75ec8428f3799487f361", size = 4957170, upload-time = "2025-07-01T09:16:23.762Z" },
    { url = "https://files.pythonhosted.org/packages/cc/2d/e082982aacc927fc2cab48e1e731bdb1643a1406acace8bed0900a61464e/pillow-11.3.0-pp311-pypy311_pp73-manylinux_2_27_x86_64.manylinux_2_28_x86_64.whl", hash = "sha256:504b6f59505f08ae014f724b6207ff6222662aab5cc9542577fb084ed0676ac7", size = 5581505, upload-time = "2025-07-01T09:16:25.593Z" },
    { url = "https://files.pythonhosted.org/packages/34/e7/ae39f538fd6844e982063c3a5e4598b8ced43b9633baa3a85ef33af8c05c/pillow-11.3.0-pp311-pypy311_pp73-win_amd64.whl", hash = "sha256:c84d689db21a1c397d001aa08241044aa2069e7587b398c8cc63020390b1c1b8", size = 6984598, upload-time = "2025-07-01T09:16:27.732Z" },
]

[[package]]
name = "platformdirs"
version = "4.3.8"
source = { registry = "https://pypi.org/simple" }
sdist = { url = "https://files.pythonhosted.org/packages/fe/8b/3c73abc9c759ecd3f1f7ceff6685840859e8070c4d947c93fae71f6a0bf2/platformdirs-4.3.8.tar.gz", hash = "sha256:3d512d96e16bcb959a814c9f348431070822a6496326a4be0911c40b5a74c2bc", size = 21362, upload-time = "2025-05-07T22:47:42.121Z" }
wheels = [
    { url = "https://files.pythonhosted.org/packages/fe/39/979e8e21520d4e47a0bbe349e2713c0aac6f3d853d0e5b34d76206c439aa/platformdirs-4.3.8-py3-none-any.whl", hash = "sha256:ff7059bb7eb1179e2685604f4aaf157cfd9535242bd23742eadc3c13542139b4", size = 18567, upload-time = "2025-05-07T22:47:40.376Z" },
]

[[package]]
<<<<<<< HEAD
=======
name = "proglog"
version = "0.1.12"
source = { registry = "https://pypi.org/simple" }
dependencies = [
    { name = "tqdm" },
]
sdist = { url = "https://files.pythonhosted.org/packages/c2/af/c108866c452eda1132f3d6b3cb6be2ae8430c97e9309f38ca9dbd430af37/proglog-0.1.12.tar.gz", hash = "sha256:361ee074721c277b89b75c061336cb8c5f287c92b043efa562ccf7866cda931c", size = 8794, upload-time = "2025-05-09T14:36:18.316Z" }
wheels = [
    { url = "https://files.pythonhosted.org/packages/c1/1b/f7ea6cde25621cd9236541c66ff018f4268012a534ec31032bcb187dc5e7/proglog-0.1.12-py3-none-any.whl", hash = "sha256:ccaafce51e80a81c65dc907a460c07ccb8ec1f78dc660cfd8f9ec3a22f01b84c", size = 6337, upload-time = "2025-05-09T14:36:16.798Z" },
]

[[package]]
>>>>>>> 77ef265e
name = "protobuf"
version = "6.31.1"
source = { registry = "https://pypi.org/simple" }
sdist = { url = "https://files.pythonhosted.org/packages/52/f3/b9655a711b32c19720253f6f06326faf90580834e2e83f840472d752bc8b/protobuf-6.31.1.tar.gz", hash = "sha256:d8cac4c982f0b957a4dc73a80e2ea24fab08e679c0de9deb835f4a12d69aca9a", size = 441797, upload-time = "2025-05-28T19:25:54.947Z" }
wheels = [
    { url = "https://files.pythonhosted.org/packages/f3/6f/6ab8e4bf962fd5570d3deaa2d5c38f0a363f57b4501047b5ebeb83ab1125/protobuf-6.31.1-cp310-abi3-win32.whl", hash = "sha256:7fa17d5a29c2e04b7d90e5e32388b8bfd0e7107cd8e616feef7ed3fa6bdab5c9", size = 423603, upload-time = "2025-05-28T19:25:41.198Z" },
    { url = "https://files.pythonhosted.org/packages/44/3a/b15c4347dd4bf3a1b0ee882f384623e2063bb5cf9fa9d57990a4f7df2fb6/protobuf-6.31.1-cp310-abi3-win_amd64.whl", hash = "sha256:426f59d2964864a1a366254fa703b8632dcec0790d8862d30034d8245e1cd447", size = 435283, upload-time = "2025-05-28T19:25:44.275Z" },
    { url = "https://files.pythonhosted.org/packages/6a/c9/b9689a2a250264a84e66c46d8862ba788ee7a641cdca39bccf64f59284b7/protobuf-6.31.1-cp39-abi3-macosx_10_9_universal2.whl", hash = "sha256:6f1227473dc43d44ed644425268eb7c2e488ae245d51c6866d19fe158e207402", size = 425604, upload-time = "2025-05-28T19:25:45.702Z" },
    { url = "https://files.pythonhosted.org/packages/76/a1/7a5a94032c83375e4fe7e7f56e3976ea6ac90c5e85fac8576409e25c39c3/protobuf-6.31.1-cp39-abi3-manylinux2014_aarch64.whl", hash = "sha256:a40fc12b84c154884d7d4c4ebd675d5b3b5283e155f324049ae396b95ddebc39", size = 322115, upload-time = "2025-05-28T19:25:47.128Z" },
    { url = "https://files.pythonhosted.org/packages/fa/b1/b59d405d64d31999244643d88c45c8241c58f17cc887e73bcb90602327f8/protobuf-6.31.1-cp39-abi3-manylinux2014_x86_64.whl", hash = "sha256:4ee898bf66f7a8b0bd21bce523814e6fbd8c6add948045ce958b73af7e8878c6", size = 321070, upload-time = "2025-05-28T19:25:50.036Z" },
    { url = "https://files.pythonhosted.org/packages/f7/af/ab3c51ab7507a7325e98ffe691d9495ee3d3aa5f589afad65ec920d39821/protobuf-6.31.1-py3-none-any.whl", hash = "sha256:720a6c7e6b77288b85063569baae8536671b39f15cc22037ec7045658d80489e", size = 168724, upload-time = "2025-05-28T19:25:53.926Z" },
]

[[package]]
name = "pydantic"
version = "2.11.7"
source = { registry = "https://pypi.org/simple" }
dependencies = [
    { name = "annotated-types" },
    { name = "pydantic-core" },
    { name = "typing-extensions" },
    { name = "typing-inspection" },
]
sdist = { url = "https://files.pythonhosted.org/packages/00/dd/4325abf92c39ba8623b5af936ddb36ffcfe0beae70405d456ab1fb2f5b8c/pydantic-2.11.7.tar.gz", hash = "sha256:d989c3c6cb79469287b1569f7447a17848c998458d49ebe294e975b9baf0f0db", size = 788350, upload-time = "2025-06-14T08:33:17.137Z" }
wheels = [
    { url = "https://files.pythonhosted.org/packages/6a/c0/ec2b1c8712ca690e5d61979dee872603e92b8a32f94cc1b72d53beab008a/pydantic-2.11.7-py3-none-any.whl", hash = "sha256:dde5df002701f6de26248661f6835bbe296a47bf73990135c7d07ce741b9623b", size = 444782, upload-time = "2025-06-14T08:33:14.905Z" },
]

[[package]]
name = "pydantic-core"
version = "2.33.2"
source = { registry = "https://pypi.org/simple" }
dependencies = [
    { name = "typing-extensions" },
]
sdist = { url = "https://files.pythonhosted.org/packages/ad/88/5f2260bdfae97aabf98f1778d43f69574390ad787afb646292a638c923d4/pydantic_core-2.33.2.tar.gz", hash = "sha256:7cb8bc3605c29176e1b105350d2e6474142d7c1bd1d9327c4a9bdb46bf827acc", size = 435195, upload-time = "2025-04-23T18:33:52.104Z" }
wheels = [
    { url = "https://files.pythonhosted.org/packages/3f/8d/71db63483d518cbbf290261a1fc2839d17ff89fce7089e08cad07ccfce67/pydantic_core-2.33.2-cp311-cp311-macosx_10_12_x86_64.whl", hash = "sha256:4c5b0a576fb381edd6d27f0a85915c6daf2f8138dc5c267a57c08a62900758c7", size = 2028584, upload-time = "2025-04-23T18:31:03.106Z" },
    { url = "https://files.pythonhosted.org/packages/24/2f/3cfa7244ae292dd850989f328722d2aef313f74ffc471184dc509e1e4e5a/pydantic_core-2.33.2-cp311-cp311-macosx_11_0_arm64.whl", hash = "sha256:e799c050df38a639db758c617ec771fd8fb7a5f8eaaa4b27b101f266b216a246", size = 1855071, upload-time = "2025-04-23T18:31:04.621Z" },
    { url = "https://files.pythonhosted.org/packages/b3/d3/4ae42d33f5e3f50dd467761304be2fa0a9417fbf09735bc2cce003480f2a/pydantic_core-2.33.2-cp311-cp311-manylinux_2_17_aarch64.manylinux2014_aarch64.whl", hash = "sha256:dc46a01bf8d62f227d5ecee74178ffc448ff4e5197c756331f71efcc66dc980f", size = 1897823, upload-time = "2025-04-23T18:31:06.377Z" },
    { url = "https://files.pythonhosted.org/packages/f4/f3/aa5976e8352b7695ff808599794b1fba2a9ae2ee954a3426855935799488/pydantic_core-2.33.2-cp311-cp311-manylinux_2_17_armv7l.manylinux2014_armv7l.whl", hash = "sha256:a144d4f717285c6d9234a66778059f33a89096dfb9b39117663fd8413d582dcc", size = 1983792, upload-time = "2025-04-23T18:31:07.93Z" },
    { url = "https://files.pythonhosted.org/packages/d5/7a/cda9b5a23c552037717f2b2a5257e9b2bfe45e687386df9591eff7b46d28/pydantic_core-2.33.2-cp311-cp311-manylinux_2_17_ppc64le.manylinux2014_ppc64le.whl", hash = "sha256:73cf6373c21bc80b2e0dc88444f41ae60b2f070ed02095754eb5a01df12256de", size = 2136338, upload-time = "2025-04-23T18:31:09.283Z" },
    { url = "https://files.pythonhosted.org/packages/2b/9f/b8f9ec8dd1417eb9da784e91e1667d58a2a4a7b7b34cf4af765ef663a7e5/pydantic_core-2.33.2-cp311-cp311-manylinux_2_17_s390x.manylinux2014_s390x.whl", hash = "sha256:3dc625f4aa79713512d1976fe9f0bc99f706a9dee21dfd1810b4bbbf228d0e8a", size = 2730998, upload-time = "2025-04-23T18:31:11.7Z" },
    { url = "https://files.pythonhosted.org/packages/47/bc/cd720e078576bdb8255d5032c5d63ee5c0bf4b7173dd955185a1d658c456/pydantic_core-2.33.2-cp311-cp311-manylinux_2_17_x86_64.manylinux2014_x86_64.whl", hash = "sha256:881b21b5549499972441da4758d662aeea93f1923f953e9cbaff14b8b9565aef", size = 2003200, upload-time = "2025-04-23T18:31:13.536Z" },
    { url = "https://files.pythonhosted.org/packages/ca/22/3602b895ee2cd29d11a2b349372446ae9727c32e78a94b3d588a40fdf187/pydantic_core-2.33.2-cp311-cp311-manylinux_2_5_i686.manylinux1_i686.whl", hash = "sha256:bdc25f3681f7b78572699569514036afe3c243bc3059d3942624e936ec93450e", size = 2113890, upload-time = "2025-04-23T18:31:15.011Z" },
    { url = "https://files.pythonhosted.org/packages/ff/e6/e3c5908c03cf00d629eb38393a98fccc38ee0ce8ecce32f69fc7d7b558a7/pydantic_core-2.33.2-cp311-cp311-musllinux_1_1_aarch64.whl", hash = "sha256:fe5b32187cbc0c862ee201ad66c30cf218e5ed468ec8dc1cf49dec66e160cc4d", size = 2073359, upload-time = "2025-04-23T18:31:16.393Z" },
    { url = "https://files.pythonhosted.org/packages/12/e7/6a36a07c59ebefc8777d1ffdaf5ae71b06b21952582e4b07eba88a421c79/pydantic_core-2.33.2-cp311-cp311-musllinux_1_1_armv7l.whl", hash = "sha256:bc7aee6f634a6f4a95676fcb5d6559a2c2a390330098dba5e5a5f28a2e4ada30", size = 2245883, upload-time = "2025-04-23T18:31:17.892Z" },
    { url = "https://files.pythonhosted.org/packages/16/3f/59b3187aaa6cc0c1e6616e8045b284de2b6a87b027cce2ffcea073adf1d2/pydantic_core-2.33.2-cp311-cp311-musllinux_1_1_x86_64.whl", hash = "sha256:235f45e5dbcccf6bd99f9f472858849f73d11120d76ea8707115415f8e5ebebf", size = 2241074, upload-time = "2025-04-23T18:31:19.205Z" },
    { url = "https://files.pythonhosted.org/packages/e0/ed/55532bb88f674d5d8f67ab121a2a13c385df382de2a1677f30ad385f7438/pydantic_core-2.33.2-cp311-cp311-win32.whl", hash = "sha256:6368900c2d3ef09b69cb0b913f9f8263b03786e5b2a387706c5afb66800efd51", size = 1910538, upload-time = "2025-04-23T18:31:20.541Z" },
    { url = "https://files.pythonhosted.org/packages/fe/1b/25b7cccd4519c0b23c2dd636ad39d381abf113085ce4f7bec2b0dc755eb1/pydantic_core-2.33.2-cp311-cp311-win_amd64.whl", hash = "sha256:1e063337ef9e9820c77acc768546325ebe04ee38b08703244c1309cccc4f1bab", size = 1952909, upload-time = "2025-04-23T18:31:22.371Z" },
    { url = "https://files.pythonhosted.org/packages/49/a9/d809358e49126438055884c4366a1f6227f0f84f635a9014e2deb9b9de54/pydantic_core-2.33.2-cp311-cp311-win_arm64.whl", hash = "sha256:6b99022f1d19bc32a4c2a0d544fc9a76e3be90f0b3f4af413f87d38749300e65", size = 1897786, upload-time = "2025-04-23T18:31:24.161Z" },
    { url = "https://files.pythonhosted.org/packages/18/8a/2b41c97f554ec8c71f2a8a5f85cb56a8b0956addfe8b0efb5b3d77e8bdc3/pydantic_core-2.33.2-cp312-cp312-macosx_10_12_x86_64.whl", hash = "sha256:a7ec89dc587667f22b6a0b6579c249fca9026ce7c333fc142ba42411fa243cdc", size = 2009000, upload-time = "2025-04-23T18:31:25.863Z" },
    { url = "https://files.pythonhosted.org/packages/a1/02/6224312aacb3c8ecbaa959897af57181fb6cf3a3d7917fd44d0f2917e6f2/pydantic_core-2.33.2-cp312-cp312-macosx_11_0_arm64.whl", hash = "sha256:3c6db6e52c6d70aa0d00d45cdb9b40f0433b96380071ea80b09277dba021ddf7", size = 1847996, upload-time = "2025-04-23T18:31:27.341Z" },
    { url = "https://files.pythonhosted.org/packages/d6/46/6dcdf084a523dbe0a0be59d054734b86a981726f221f4562aed313dbcb49/pydantic_core-2.33.2-cp312-cp312-manylinux_2_17_aarch64.manylinux2014_aarch64.whl", hash = "sha256:4e61206137cbc65e6d5256e1166f88331d3b6238e082d9f74613b9b765fb9025", size = 1880957, upload-time = "2025-04-23T18:31:28.956Z" },
    { url = "https://files.pythonhosted.org/packages/ec/6b/1ec2c03837ac00886ba8160ce041ce4e325b41d06a034adbef11339ae422/pydantic_core-2.33.2-cp312-cp312-manylinux_2_17_armv7l.manylinux2014_armv7l.whl", hash = "sha256:eb8c529b2819c37140eb51b914153063d27ed88e3bdc31b71198a198e921e011", size = 1964199, upload-time = "2025-04-23T18:31:31.025Z" },
    { url = "https://files.pythonhosted.org/packages/2d/1d/6bf34d6adb9debd9136bd197ca72642203ce9aaaa85cfcbfcf20f9696e83/pydantic_core-2.33.2-cp312-cp312-manylinux_2_17_ppc64le.manylinux2014_ppc64le.whl", hash = "sha256:c52b02ad8b4e2cf14ca7b3d918f3eb0ee91e63b3167c32591e57c4317e134f8f", size = 2120296, upload-time = "2025-04-23T18:31:32.514Z" },
    { url = "https://files.pythonhosted.org/packages/e0/94/2bd0aaf5a591e974b32a9f7123f16637776c304471a0ab33cf263cf5591a/pydantic_core-2.33.2-cp312-cp312-manylinux_2_17_s390x.manylinux2014_s390x.whl", hash = "sha256:96081f1605125ba0855dfda83f6f3df5ec90c61195421ba72223de35ccfb2f88", size = 2676109, upload-time = "2025-04-23T18:31:33.958Z" },
    { url = "https://files.pythonhosted.org/packages/f9/41/4b043778cf9c4285d59742281a769eac371b9e47e35f98ad321349cc5d61/pydantic_core-2.33.2-cp312-cp312-manylinux_2_17_x86_64.manylinux2014_x86_64.whl", hash = "sha256:8f57a69461af2a5fa6e6bbd7a5f60d3b7e6cebb687f55106933188e79ad155c1", size = 2002028, upload-time = "2025-04-23T18:31:39.095Z" },
    { url = "https://files.pythonhosted.org/packages/cb/d5/7bb781bf2748ce3d03af04d5c969fa1308880e1dca35a9bd94e1a96a922e/pydantic_core-2.33.2-cp312-cp312-manylinux_2_5_i686.manylinux1_i686.whl", hash = "sha256:572c7e6c8bb4774d2ac88929e3d1f12bc45714ae5ee6d9a788a9fb35e60bb04b", size = 2100044, upload-time = "2025-04-23T18:31:41.034Z" },
    { url = "https://files.pythonhosted.org/packages/fe/36/def5e53e1eb0ad896785702a5bbfd25eed546cdcf4087ad285021a90ed53/pydantic_core-2.33.2-cp312-cp312-musllinux_1_1_aarch64.whl", hash = "sha256:db4b41f9bd95fbe5acd76d89920336ba96f03e149097365afe1cb092fceb89a1", size = 2058881, upload-time = "2025-04-23T18:31:42.757Z" },
    { url = "https://files.pythonhosted.org/packages/01/6c/57f8d70b2ee57fc3dc8b9610315949837fa8c11d86927b9bb044f8705419/pydantic_core-2.33.2-cp312-cp312-musllinux_1_1_armv7l.whl", hash = "sha256:fa854f5cf7e33842a892e5c73f45327760bc7bc516339fda888c75ae60edaeb6", size = 2227034, upload-time = "2025-04-23T18:31:44.304Z" },
    { url = "https://files.pythonhosted.org/packages/27/b9/9c17f0396a82b3d5cbea4c24d742083422639e7bb1d5bf600e12cb176a13/pydantic_core-2.33.2-cp312-cp312-musllinux_1_1_x86_64.whl", hash = "sha256:5f483cfb75ff703095c59e365360cb73e00185e01aaea067cd19acffd2ab20ea", size = 2234187, upload-time = "2025-04-23T18:31:45.891Z" },
    { url = "https://files.pythonhosted.org/packages/b0/6a/adf5734ffd52bf86d865093ad70b2ce543415e0e356f6cacabbc0d9ad910/pydantic_core-2.33.2-cp312-cp312-win32.whl", hash = "sha256:9cb1da0f5a471435a7bc7e439b8a728e8b61e59784b2af70d7c169f8dd8ae290", size = 1892628, upload-time = "2025-04-23T18:31:47.819Z" },
    { url = "https://files.pythonhosted.org/packages/43/e4/5479fecb3606c1368d496a825d8411e126133c41224c1e7238be58b87d7e/pydantic_core-2.33.2-cp312-cp312-win_amd64.whl", hash = "sha256:f941635f2a3d96b2973e867144fde513665c87f13fe0e193c158ac51bfaaa7b2", size = 1955866, upload-time = "2025-04-23T18:31:49.635Z" },
    { url = "https://files.pythonhosted.org/packages/0d/24/8b11e8b3e2be9dd82df4b11408a67c61bb4dc4f8e11b5b0fc888b38118b5/pydantic_core-2.33.2-cp312-cp312-win_arm64.whl", hash = "sha256:cca3868ddfaccfbc4bfb1d608e2ccaaebe0ae628e1416aeb9c4d88c001bb45ab", size = 1888894, upload-time = "2025-04-23T18:31:51.609Z" },
    { url = "https://files.pythonhosted.org/packages/46/8c/99040727b41f56616573a28771b1bfa08a3d3fe74d3d513f01251f79f172/pydantic_core-2.33.2-cp313-cp313-macosx_10_12_x86_64.whl", hash = "sha256:1082dd3e2d7109ad8b7da48e1d4710c8d06c253cbc4a27c1cff4fbcaa97a9e3f", size = 2015688, upload-time = "2025-04-23T18:31:53.175Z" },
    { url = "https://files.pythonhosted.org/packages/3a/cc/5999d1eb705a6cefc31f0b4a90e9f7fc400539b1a1030529700cc1b51838/pydantic_core-2.33.2-cp313-cp313-macosx_11_0_arm64.whl", hash = "sha256:f517ca031dfc037a9c07e748cefd8d96235088b83b4f4ba8939105d20fa1dcd6", size = 1844808, upload-time = "2025-04-23T18:31:54.79Z" },
    { url = "https://files.pythonhosted.org/packages/6f/5e/a0a7b8885c98889a18b6e376f344da1ef323d270b44edf8174d6bce4d622/pydantic_core-2.33.2-cp313-cp313-manylinux_2_17_aarch64.manylinux2014_aarch64.whl", hash = "sha256:0a9f2c9dd19656823cb8250b0724ee9c60a82f3cdf68a080979d13092a3b0fef", size = 1885580, upload-time = "2025-04-23T18:31:57.393Z" },
    { url = "https://files.pythonhosted.org/packages/3b/2a/953581f343c7d11a304581156618c3f592435523dd9d79865903272c256a/pydantic_core-2.33.2-cp313-cp313-manylinux_2_17_armv7l.manylinux2014_armv7l.whl", hash = "sha256:2b0a451c263b01acebe51895bfb0e1cc842a5c666efe06cdf13846c7418caa9a", size = 1973859, upload-time = "2025-04-23T18:31:59.065Z" },
    { url = "https://files.pythonhosted.org/packages/e6/55/f1a813904771c03a3f97f676c62cca0c0a4138654107c1b61f19c644868b/pydantic_core-2.33.2-cp313-cp313-manylinux_2_17_ppc64le.manylinux2014_ppc64le.whl", hash = "sha256:1ea40a64d23faa25e62a70ad163571c0b342b8bf66d5fa612ac0dec4f069d916", size = 2120810, upload-time = "2025-04-23T18:32:00.78Z" },
    { url = "https://files.pythonhosted.org/packages/aa/c3/053389835a996e18853ba107a63caae0b9deb4a276c6b472931ea9ae6e48/pydantic_core-2.33.2-cp313-cp313-manylinux_2_17_s390x.manylinux2014_s390x.whl", hash = "sha256:0fb2d542b4d66f9470e8065c5469ec676978d625a8b7a363f07d9a501a9cb36a", size = 2676498, upload-time = "2025-04-23T18:32:02.418Z" },
    { url = "https://files.pythonhosted.org/packages/eb/3c/f4abd740877a35abade05e437245b192f9d0ffb48bbbbd708df33d3cda37/pydantic_core-2.33.2-cp313-cp313-manylinux_2_17_x86_64.manylinux2014_x86_64.whl", hash = "sha256:9fdac5d6ffa1b5a83bca06ffe7583f5576555e6c8b3a91fbd25ea7780f825f7d", size = 2000611, upload-time = "2025-04-23T18:32:04.152Z" },
    { url = "https://files.pythonhosted.org/packages/59/a7/63ef2fed1837d1121a894d0ce88439fe3e3b3e48c7543b2a4479eb99c2bd/pydantic_core-2.33.2-cp313-cp313-manylinux_2_5_i686.manylinux1_i686.whl", hash = "sha256:04a1a413977ab517154eebb2d326da71638271477d6ad87a769102f7c2488c56", size = 2107924, upload-time = "2025-04-23T18:32:06.129Z" },
    { url = "https://files.pythonhosted.org/packages/04/8f/2551964ef045669801675f1cfc3b0d74147f4901c3ffa42be2ddb1f0efc4/pydantic_core-2.33.2-cp313-cp313-musllinux_1_1_aarch64.whl", hash = "sha256:c8e7af2f4e0194c22b5b37205bfb293d166a7344a5b0d0eaccebc376546d77d5", size = 2063196, upload-time = "2025-04-23T18:32:08.178Z" },
    { url = "https://files.pythonhosted.org/packages/26/bd/d9602777e77fc6dbb0c7db9ad356e9a985825547dce5ad1d30ee04903918/pydantic_core-2.33.2-cp313-cp313-musllinux_1_1_armv7l.whl", hash = "sha256:5c92edd15cd58b3c2d34873597a1e20f13094f59cf88068adb18947df5455b4e", size = 2236389, upload-time = "2025-04-23T18:32:10.242Z" },
    { url = "https://files.pythonhosted.org/packages/42/db/0e950daa7e2230423ab342ae918a794964b053bec24ba8af013fc7c94846/pydantic_core-2.33.2-cp313-cp313-musllinux_1_1_x86_64.whl", hash = "sha256:65132b7b4a1c0beded5e057324b7e16e10910c106d43675d9bd87d4f38dde162", size = 2239223, upload-time = "2025-04-23T18:32:12.382Z" },
    { url = "https://files.pythonhosted.org/packages/58/4d/4f937099c545a8a17eb52cb67fe0447fd9a373b348ccfa9a87f141eeb00f/pydantic_core-2.33.2-cp313-cp313-win32.whl", hash = "sha256:52fb90784e0a242bb96ec53f42196a17278855b0f31ac7c3cc6f5c1ec4811849", size = 1900473, upload-time = "2025-04-23T18:32:14.034Z" },
    { url = "https://files.pythonhosted.org/packages/a0/75/4a0a9bac998d78d889def5e4ef2b065acba8cae8c93696906c3a91f310ca/pydantic_core-2.33.2-cp313-cp313-win_amd64.whl", hash = "sha256:c083a3bdd5a93dfe480f1125926afcdbf2917ae714bdb80b36d34318b2bec5d9", size = 1955269, upload-time = "2025-04-23T18:32:15.783Z" },
    { url = "https://files.pythonhosted.org/packages/f9/86/1beda0576969592f1497b4ce8e7bc8cbdf614c352426271b1b10d5f0aa64/pydantic_core-2.33.2-cp313-cp313-win_arm64.whl", hash = "sha256:e80b087132752f6b3d714f041ccf74403799d3b23a72722ea2e6ba2e892555b9", size = 1893921, upload-time = "2025-04-23T18:32:18.473Z" },
    { url = "https://files.pythonhosted.org/packages/a4/7d/e09391c2eebeab681df2b74bfe6c43422fffede8dc74187b2b0bf6fd7571/pydantic_core-2.33.2-cp313-cp313t-macosx_11_0_arm64.whl", hash = "sha256:61c18fba8e5e9db3ab908620af374db0ac1baa69f0f32df4f61ae23f15e586ac", size = 1806162, upload-time = "2025-04-23T18:32:20.188Z" },
    { url = "https://files.pythonhosted.org/packages/f1/3d/847b6b1fed9f8ed3bb95a9ad04fbd0b212e832d4f0f50ff4d9ee5a9f15cf/pydantic_core-2.33.2-cp313-cp313t-manylinux_2_17_x86_64.manylinux2014_x86_64.whl", hash = "sha256:95237e53bb015f67b63c91af7518a62a8660376a6a0db19b89acc77a4d6199f5", size = 1981560, upload-time = "2025-04-23T18:32:22.354Z" },
    { url = "https://files.pythonhosted.org/packages/6f/9a/e73262f6c6656262b5fdd723ad90f518f579b7bc8622e43a942eec53c938/pydantic_core-2.33.2-cp313-cp313t-win_amd64.whl", hash = "sha256:c2fc0a768ef76c15ab9238afa6da7f69895bb5d1ee83aeea2e3509af4472d0b9", size = 1935777, upload-time = "2025-04-23T18:32:25.088Z" },
    { url = "https://files.pythonhosted.org/packages/7b/27/d4ae6487d73948d6f20dddcd94be4ea43e74349b56eba82e9bdee2d7494c/pydantic_core-2.33.2-pp311-pypy311_pp73-macosx_10_12_x86_64.whl", hash = "sha256:dd14041875d09cc0f9308e37a6f8b65f5585cf2598a53aa0123df8b129d481f8", size = 2025200, upload-time = "2025-04-23T18:33:14.199Z" },
    { url = "https://files.pythonhosted.org/packages/f1/b8/b3cb95375f05d33801024079b9392a5ab45267a63400bf1866e7ce0f0de4/pydantic_core-2.33.2-pp311-pypy311_pp73-macosx_11_0_arm64.whl", hash = "sha256:d87c561733f66531dced0da6e864f44ebf89a8fba55f31407b00c2f7f9449593", size = 1859123, upload-time = "2025-04-23T18:33:16.555Z" },
    { url = "https://files.pythonhosted.org/packages/05/bc/0d0b5adeda59a261cd30a1235a445bf55c7e46ae44aea28f7bd6ed46e091/pydantic_core-2.33.2-pp311-pypy311_pp73-manylinux_2_17_aarch64.manylinux2014_aarch64.whl", hash = "sha256:2f82865531efd18d6e07a04a17331af02cb7a651583c418df8266f17a63c6612", size = 1892852, upload-time = "2025-04-23T18:33:18.513Z" },
    { url = "https://files.pythonhosted.org/packages/3e/11/d37bdebbda2e449cb3f519f6ce950927b56d62f0b84fd9cb9e372a26a3d5/pydantic_core-2.33.2-pp311-pypy311_pp73-manylinux_2_17_x86_64.manylinux2014_x86_64.whl", hash = "sha256:2bfb5112df54209d820d7bf9317c7a6c9025ea52e49f46b6a2060104bba37de7", size = 2067484, upload-time = "2025-04-23T18:33:20.475Z" },
    { url = "https://files.pythonhosted.org/packages/8c/55/1f95f0a05ce72ecb02a8a8a1c3be0579bbc29b1d5ab68f1378b7bebc5057/pydantic_core-2.33.2-pp311-pypy311_pp73-manylinux_2_5_i686.manylinux1_i686.whl", hash = "sha256:64632ff9d614e5eecfb495796ad51b0ed98c453e447a76bcbeeb69615079fc7e", size = 2108896, upload-time = "2025-04-23T18:33:22.501Z" },
    { url = "https://files.pythonhosted.org/packages/53/89/2b2de6c81fa131f423246a9109d7b2a375e83968ad0800d6e57d0574629b/pydantic_core-2.33.2-pp311-pypy311_pp73-musllinux_1_1_aarch64.whl", hash = "sha256:f889f7a40498cc077332c7ab6b4608d296d852182211787d4f3ee377aaae66e8", size = 2069475, upload-time = "2025-04-23T18:33:24.528Z" },
    { url = "https://files.pythonhosted.org/packages/b8/e9/1f7efbe20d0b2b10f6718944b5d8ece9152390904f29a78e68d4e7961159/pydantic_core-2.33.2-pp311-pypy311_pp73-musllinux_1_1_armv7l.whl", hash = "sha256:de4b83bb311557e439b9e186f733f6c645b9417c84e2eb8203f3f820a4b988bf", size = 2239013, upload-time = "2025-04-23T18:33:26.621Z" },
    { url = "https://files.pythonhosted.org/packages/3c/b2/5309c905a93811524a49b4e031e9851a6b00ff0fb668794472ea7746b448/pydantic_core-2.33.2-pp311-pypy311_pp73-musllinux_1_1_x86_64.whl", hash = "sha256:82f68293f055f51b51ea42fafc74b6aad03e70e191799430b90c13d643059ebb", size = 2238715, upload-time = "2025-04-23T18:33:28.656Z" },
    { url = "https://files.pythonhosted.org/packages/32/56/8a7ca5d2cd2cda1d245d34b1c9a942920a718082ae8e54e5f3e5a58b7add/pydantic_core-2.33.2-pp311-pypy311_pp73-win_amd64.whl", hash = "sha256:329467cecfb529c925cf2bbd4d60d2c509bc2fb52a20c1045bf09bb70971a9c1", size = 2066757, upload-time = "2025-04-23T18:33:30.645Z" },
]

[[package]]
name = "pygments"
version = "2.19.2"
source = { registry = "https://pypi.org/simple" }
sdist = { url = "https://files.pythonhosted.org/packages/b0/77/a5b8c569bf593b0140bde72ea885a803b82086995367bf2037de0159d924/pygments-2.19.2.tar.gz", hash = "sha256:636cb2477cec7f8952536970bc533bc43743542f70392ae026374600add5b887", size = 4968631, upload-time = "2025-06-21T13:39:12.283Z" }
wheels = [
    { url = "https://files.pythonhosted.org/packages/c7/21/705964c7812476f378728bdf590ca4b771ec72385c533964653c68e86bdc/pygments-2.19.2-py3-none-any.whl", hash = "sha256:86540386c03d588bb81d44bc3928634ff26449851e99741617ecb9037ee5ec0b", size = 1225217, upload-time = "2025-06-21T13:39:07.939Z" },
]

[[package]]
name = "pyparsing"
version = "3.2.3"
source = { registry = "https://pypi.org/simple" }
sdist = { url = "https://files.pythonhosted.org/packages/bb/22/f1129e69d94ffff626bdb5c835506b3a5b4f3d070f17ea295e12c2c6f60f/pyparsing-3.2.3.tar.gz", hash = "sha256:b9c13f1ab8b3b542f72e28f634bad4de758ab3ce4546e4301970ad6fa77c38be", size = 1088608, upload-time = "2025-03-25T05:01:28.114Z" }
wheels = [
    { url = "https://files.pythonhosted.org/packages/05/e7/df2285f3d08fee213f2d041540fa4fc9ca6c2d44cf36d3a035bf2a8d2bcc/pyparsing-3.2.3-py3-none-any.whl", hash = "sha256:a749938e02d6fd0b59b356ca504a24982314bb090c383e3cf201c95ef7e2bfcf", size = 111120, upload-time = "2025-03-25T05:01:24.908Z" },
]

[[package]]
name = "python-dateutil"
version = "2.9.0.post0"
source = { registry = "https://pypi.org/simple" }
dependencies = [
    { name = "six" },
]
sdist = { url = "https://files.pythonhosted.org/packages/66/c0/0c8b6ad9f17a802ee498c46e004a0eb49bc148f2fd230864601a86dcf6db/python-dateutil-2.9.0.post0.tar.gz", hash = "sha256:37dd54208da7e1cd875388217d5e00ebd4179249f90fb72437e91a35459a0ad3", size = 342432, upload-time = "2024-03-01T18:36:20.211Z" }
wheels = [
    { url = "https://files.pythonhosted.org/packages/ec/57/56b9bcc3c9c6a792fcbaf139543cee77261f3651ca9da0c93f5c1221264b/python_dateutil-2.9.0.post0-py2.py3-none-any.whl", hash = "sha256:a8b2bc7bffae282281c8140a97d3aa9c14da0b136dfe83f850eea9a5f7470427", size = 229892, upload-time = "2024-03-01T18:36:18.57Z" },
]

[[package]]
name = "python-dotenv"
version = "1.1.1"
source = { registry = "https://pypi.org/simple" }
sdist = { url = "https://files.pythonhosted.org/packages/f6/b0/4bc07ccd3572a2f9df7e6782f52b0c6c90dcbb803ac4a167702d7d0dfe1e/python_dotenv-1.1.1.tar.gz", hash = "sha256:a8a6399716257f45be6a007360200409fce5cda2661e3dec71d23dc15f6189ab", size = 41978, upload-time = "2025-06-24T04:21:07.341Z" }
wheels = [
    { url = "https://files.pythonhosted.org/packages/5f/ed/539768cf28c661b5b068d66d96a2f155c4971a5d55684a514c1a0e0dec2f/python_dotenv-1.1.1-py3-none-any.whl", hash = "sha256:31f23644fe2602f88ff55e1f5c79ba497e01224ee7737937930c448e4d0e24dc", size = 20556, upload-time = "2025-06-24T04:21:06.073Z" },
]

[[package]]
name = "pytz"
version = "2025.2"
source = { registry = "https://pypi.org/simple" }
sdist = { url = "https://files.pythonhosted.org/packages/f8/bf/abbd3cdfb8fbc7fb3d4d38d320f2441b1e7cbe29be4f23797b4a2b5d8aac/pytz-2025.2.tar.gz", hash = "sha256:360b9e3dbb49a209c21ad61809c7fb453643e048b38924c765813546746e81c3", size = 320884, upload-time = "2025-03-25T02:25:00.538Z" }
wheels = [
    { url = "https://files.pythonhosted.org/packages/81/c4/34e93fe5f5429d7570ec1fa436f1986fb1f00c3e0f43a589fe2bbcd22c3f/pytz-2025.2-py2.py3-none-any.whl", hash = "sha256:5ddf76296dd8c44c26eb8f4b6f35488f3ccbf6fbbd7adee0b7262d43f0ec2f00", size = 509225, upload-time = "2025-03-25T02:24:58.468Z" },
]

[[package]]
name = "pyyaml"
version = "6.0.2"
source = { registry = "https://pypi.org/simple" }
sdist = { url = "https://files.pythonhosted.org/packages/54/ed/79a089b6be93607fa5cdaedf301d7dfb23af5f25c398d5ead2525b063e17/pyyaml-6.0.2.tar.gz", hash = "sha256:d584d9ec91ad65861cc08d42e834324ef890a082e591037abe114850ff7bbc3e", size = 130631, upload-time = "2024-08-06T20:33:50.674Z" }
wheels = [
    { url = "https://files.pythonhosted.org/packages/f8/aa/7af4e81f7acba21a4c6be026da38fd2b872ca46226673c89a758ebdc4fd2/PyYAML-6.0.2-cp311-cp311-macosx_10_9_x86_64.whl", hash = "sha256:cc1c1159b3d456576af7a3e4d1ba7e6924cb39de8f67111c735f6fc832082774", size = 184612, upload-time = "2024-08-06T20:32:03.408Z" },
    { url = "https://files.pythonhosted.org/packages/8b/62/b9faa998fd185f65c1371643678e4d58254add437edb764a08c5a98fb986/PyYAML-6.0.2-cp311-cp311-macosx_11_0_arm64.whl", hash = "sha256:1e2120ef853f59c7419231f3bf4e7021f1b936f6ebd222406c3b60212205d2ee", size = 172040, upload-time = "2024-08-06T20:32:04.926Z" },
    { url = "https://files.pythonhosted.org/packages/ad/0c/c804f5f922a9a6563bab712d8dcc70251e8af811fce4524d57c2c0fd49a4/PyYAML-6.0.2-cp311-cp311-manylinux_2_17_aarch64.manylinux2014_aarch64.whl", hash = "sha256:5d225db5a45f21e78dd9358e58a98702a0302f2659a3c6cd320564b75b86f47c", size = 736829, upload-time = "2024-08-06T20:32:06.459Z" },
    { url = "https://files.pythonhosted.org/packages/51/16/6af8d6a6b210c8e54f1406a6b9481febf9c64a3109c541567e35a49aa2e7/PyYAML-6.0.2-cp311-cp311-manylinux_2_17_s390x.manylinux2014_s390x.whl", hash = "sha256:5ac9328ec4831237bec75defaf839f7d4564be1e6b25ac710bd1a96321cc8317", size = 764167, upload-time = "2024-08-06T20:32:08.338Z" },
    { url = "https://files.pythonhosted.org/packages/75/e4/2c27590dfc9992f73aabbeb9241ae20220bd9452df27483b6e56d3975cc5/PyYAML-6.0.2-cp311-cp311-manylinux_2_17_x86_64.manylinux2014_x86_64.whl", hash = "sha256:3ad2a3decf9aaba3d29c8f537ac4b243e36bef957511b4766cb0057d32b0be85", size = 762952, upload-time = "2024-08-06T20:32:14.124Z" },
    { url = "https://files.pythonhosted.org/packages/9b/97/ecc1abf4a823f5ac61941a9c00fe501b02ac3ab0e373c3857f7d4b83e2b6/PyYAML-6.0.2-cp311-cp311-musllinux_1_1_aarch64.whl", hash = "sha256:ff3824dc5261f50c9b0dfb3be22b4567a6f938ccce4587b38952d85fd9e9afe4", size = 735301, upload-time = "2024-08-06T20:32:16.17Z" },
    { url = "https://files.pythonhosted.org/packages/45/73/0f49dacd6e82c9430e46f4a027baa4ca205e8b0a9dce1397f44edc23559d/PyYAML-6.0.2-cp311-cp311-musllinux_1_1_x86_64.whl", hash = "sha256:797b4f722ffa07cc8d62053e4cff1486fa6dc094105d13fea7b1de7d8bf71c9e", size = 756638, upload-time = "2024-08-06T20:32:18.555Z" },
    { url = "https://files.pythonhosted.org/packages/22/5f/956f0f9fc65223a58fbc14459bf34b4cc48dec52e00535c79b8db361aabd/PyYAML-6.0.2-cp311-cp311-win32.whl", hash = "sha256:11d8f3dd2b9c1207dcaf2ee0bbbfd5991f571186ec9cc78427ba5bd32afae4b5", size = 143850, upload-time = "2024-08-06T20:32:19.889Z" },
    { url = "https://files.pythonhosted.org/packages/ed/23/8da0bbe2ab9dcdd11f4f4557ccaf95c10b9811b13ecced089d43ce59c3c8/PyYAML-6.0.2-cp311-cp311-win_amd64.whl", hash = "sha256:e10ce637b18caea04431ce14fabcf5c64a1c61ec9c56b071a4b7ca131ca52d44", size = 161980, upload-time = "2024-08-06T20:32:21.273Z" },
    { url = "https://files.pythonhosted.org/packages/86/0c/c581167fc46d6d6d7ddcfb8c843a4de25bdd27e4466938109ca68492292c/PyYAML-6.0.2-cp312-cp312-macosx_10_9_x86_64.whl", hash = "sha256:c70c95198c015b85feafc136515252a261a84561b7b1d51e3384e0655ddf25ab", size = 183873, upload-time = "2024-08-06T20:32:25.131Z" },
    { url = "https://files.pythonhosted.org/packages/a8/0c/38374f5bb272c051e2a69281d71cba6fdb983413e6758b84482905e29a5d/PyYAML-6.0.2-cp312-cp312-macosx_11_0_arm64.whl", hash = "sha256:ce826d6ef20b1bc864f0a68340c8b3287705cae2f8b4b1d932177dcc76721725", size = 173302, upload-time = "2024-08-06T20:32:26.511Z" },
    { url = "https://files.pythonhosted.org/packages/c3/93/9916574aa8c00aa06bbac729972eb1071d002b8e158bd0e83a3b9a20a1f7/PyYAML-6.0.2-cp312-cp312-manylinux_2_17_aarch64.manylinux2014_aarch64.whl", hash = "sha256:1f71ea527786de97d1a0cc0eacd1defc0985dcf6b3f17bb77dcfc8c34bec4dc5", size = 739154, upload-time = "2024-08-06T20:32:28.363Z" },
    { url = "https://files.pythonhosted.org/packages/95/0f/b8938f1cbd09739c6da569d172531567dbcc9789e0029aa070856f123984/PyYAML-6.0.2-cp312-cp312-manylinux_2_17_s390x.manylinux2014_s390x.whl", hash = "sha256:9b22676e8097e9e22e36d6b7bda33190d0d400f345f23d4065d48f4ca7ae0425", size = 766223, upload-time = "2024-08-06T20:32:30.058Z" },
    { url = "https://files.pythonhosted.org/packages/b9/2b/614b4752f2e127db5cc206abc23a8c19678e92b23c3db30fc86ab731d3bd/PyYAML-6.0.2-cp312-cp312-manylinux_2_17_x86_64.manylinux2014_x86_64.whl", hash = "sha256:80bab7bfc629882493af4aa31a4cfa43a4c57c83813253626916b8c7ada83476", size = 767542, upload-time = "2024-08-06T20:32:31.881Z" },
    { url = "https://files.pythonhosted.org/packages/d4/00/dd137d5bcc7efea1836d6264f049359861cf548469d18da90cd8216cf05f/PyYAML-6.0.2-cp312-cp312-musllinux_1_1_aarch64.whl", hash = "sha256:0833f8694549e586547b576dcfaba4a6b55b9e96098b36cdc7ebefe667dfed48", size = 731164, upload-time = "2024-08-06T20:32:37.083Z" },
    { url = "https://files.pythonhosted.org/packages/c9/1f/4f998c900485e5c0ef43838363ba4a9723ac0ad73a9dc42068b12aaba4e4/PyYAML-6.0.2-cp312-cp312-musllinux_1_1_x86_64.whl", hash = "sha256:8b9c7197f7cb2738065c481a0461e50ad02f18c78cd75775628afb4d7137fb3b", size = 756611, upload-time = "2024-08-06T20:32:38.898Z" },
    { url = "https://files.pythonhosted.org/packages/df/d1/f5a275fdb252768b7a11ec63585bc38d0e87c9e05668a139fea92b80634c/PyYAML-6.0.2-cp312-cp312-win32.whl", hash = "sha256:ef6107725bd54b262d6dedcc2af448a266975032bc85ef0172c5f059da6325b4", size = 140591, upload-time = "2024-08-06T20:32:40.241Z" },
    { url = "https://files.pythonhosted.org/packages/0c/e8/4f648c598b17c3d06e8753d7d13d57542b30d56e6c2dedf9c331ae56312e/PyYAML-6.0.2-cp312-cp312-win_amd64.whl", hash = "sha256:7e7401d0de89a9a855c839bc697c079a4af81cf878373abd7dc625847d25cbd8", size = 156338, upload-time = "2024-08-06T20:32:41.93Z" },
    { url = "https://files.pythonhosted.org/packages/ef/e3/3af305b830494fa85d95f6d95ef7fa73f2ee1cc8ef5b495c7c3269fb835f/PyYAML-6.0.2-cp313-cp313-macosx_10_13_x86_64.whl", hash = "sha256:efdca5630322a10774e8e98e1af481aad470dd62c3170801852d752aa7a783ba", size = 181309, upload-time = "2024-08-06T20:32:43.4Z" },
    { url = "https://files.pythonhosted.org/packages/45/9f/3b1c20a0b7a3200524eb0076cc027a970d320bd3a6592873c85c92a08731/PyYAML-6.0.2-cp313-cp313-macosx_11_0_arm64.whl", hash = "sha256:50187695423ffe49e2deacb8cd10510bc361faac997de9efef88badc3bb9e2d1", size = 171679, upload-time = "2024-08-06T20:32:44.801Z" },
    { url = "https://files.pythonhosted.org/packages/7c/9a/337322f27005c33bcb656c655fa78325b730324c78620e8328ae28b64d0c/PyYAML-6.0.2-cp313-cp313-manylinux_2_17_aarch64.manylinux2014_aarch64.whl", hash = "sha256:0ffe8360bab4910ef1b9e87fb812d8bc0a308b0d0eef8c8f44e0254ab3b07133", size = 733428, upload-time = "2024-08-06T20:32:46.432Z" },
    { url = "https://files.pythonhosted.org/packages/a3/69/864fbe19e6c18ea3cc196cbe5d392175b4cf3d5d0ac1403ec3f2d237ebb5/PyYAML-6.0.2-cp313-cp313-manylinux_2_17_s390x.manylinux2014_s390x.whl", hash = "sha256:17e311b6c678207928d649faa7cb0d7b4c26a0ba73d41e99c4fff6b6c3276484", size = 763361, upload-time = "2024-08-06T20:32:51.188Z" },
    { url = "https://files.pythonhosted.org/packages/04/24/b7721e4845c2f162d26f50521b825fb061bc0a5afcf9a386840f23ea19fa/PyYAML-6.0.2-cp313-cp313-manylinux_2_17_x86_64.manylinux2014_x86_64.whl", hash = "sha256:70b189594dbe54f75ab3a1acec5f1e3faa7e8cf2f1e08d9b561cb41b845f69d5", size = 759523, upload-time = "2024-08-06T20:32:53.019Z" },
    { url = "https://files.pythonhosted.org/packages/2b/b2/e3234f59ba06559c6ff63c4e10baea10e5e7df868092bf9ab40e5b9c56b6/PyYAML-6.0.2-cp313-cp313-musllinux_1_1_aarch64.whl", hash = "sha256:41e4e3953a79407c794916fa277a82531dd93aad34e29c2a514c2c0c5fe971cc", size = 726660, upload-time = "2024-08-06T20:32:54.708Z" },
    { url = "https://files.pythonhosted.org/packages/fe/0f/25911a9f080464c59fab9027482f822b86bf0608957a5fcc6eaac85aa515/PyYAML-6.0.2-cp313-cp313-musllinux_1_1_x86_64.whl", hash = "sha256:68ccc6023a3400877818152ad9a1033e3db8625d899c72eacb5a668902e4d652", size = 751597, upload-time = "2024-08-06T20:32:56.985Z" },
    { url = "https://files.pythonhosted.org/packages/14/0d/e2c3b43bbce3cf6bd97c840b46088a3031085179e596d4929729d8d68270/PyYAML-6.0.2-cp313-cp313-win32.whl", hash = "sha256:bc2fa7c6b47d6bc618dd7fb02ef6fdedb1090ec036abab80d4681424b84c1183", size = 140527, upload-time = "2024-08-06T20:33:03.001Z" },
    { url = "https://files.pythonhosted.org/packages/fa/de/02b54f42487e3d3c6efb3f89428677074ca7bf43aae402517bc7cca949f3/PyYAML-6.0.2-cp313-cp313-win_amd64.whl", hash = "sha256:8388ee1976c416731879ac16da0aff3f63b286ffdd57cdeb95f3f2e085687563", size = 156446, upload-time = "2024-08-06T20:33:04.33Z" },
]

[[package]]
name = "requests"
version = "2.32.4"
source = { registry = "https://pypi.org/simple" }
dependencies = [
    { name = "certifi" },
    { name = "charset-normalizer" },
    { name = "idna" },
    { name = "urllib3" },
]
sdist = { url = "https://files.pythonhosted.org/packages/e1/0a/929373653770d8a0d7ea76c37de6e41f11eb07559b103b1c02cafb3f7cf8/requests-2.32.4.tar.gz", hash = "sha256:27d0316682c8a29834d3264820024b62a36942083d52caf2f14c0591336d3422", size = 135258, upload-time = "2025-06-09T16:43:07.34Z" }
wheels = [
    { url = "https://files.pythonhosted.org/packages/7c/e4/56027c4a6b4ae70ca9de302488c5ca95ad4a39e190093d6c1a8ace08341b/requests-2.32.4-py3-none-any.whl", hash = "sha256:27babd3cda2a6d50b30443204ee89830707d396671944c998b5975b031ac2b2c", size = 64847, upload-time = "2025-06-09T16:43:05.728Z" },
]

[[package]]
name = "rich"
version = "14.0.0"
source = { registry = "https://pypi.org/simple" }
dependencies = [
    { name = "markdown-it-py" },
    { name = "pygments" },
]
sdist = { url = "https://files.pythonhosted.org/packages/a1/53/830aa4c3066a8ab0ae9a9955976fb770fe9c6102117c8ec4ab3ea62d89e8/rich-14.0.0.tar.gz", hash = "sha256:82f1bc23a6a21ebca4ae0c45af9bdbc492ed20231dcb63f297d6d1021a9d5725", size = 224078, upload-time = "2025-03-30T14:15:14.23Z" }
wheels = [
    { url = "https://files.pythonhosted.org/packages/0d/9b/63f4c7ebc259242c89b3acafdb37b41d1185c07ff0011164674e9076b491/rich-14.0.0-py3-none-any.whl", hash = "sha256:1c9491e1951aac09caffd42f448ee3d04e58923ffe14993f6e83068dc395d7e0", size = 243229, upload-time = "2025-03-30T14:15:12.283Z" },
]

[[package]]
name = "sentry-sdk"
version = "2.34.0"
source = { registry = "https://pypi.org/simple" }
dependencies = [
    { name = "certifi" },
    { name = "urllib3" },
]
sdist = { url = "https://files.pythonhosted.org/packages/b3/05/546f8b9baa303b9e9b38feab79222935d0a279f0ed4d2e2cb6e5a0963055/sentry_sdk-2.34.0.tar.gz", hash = "sha256:a024baf3bb229d4b482cb58e9755c212a157813a655f186060533e75a72240ea", size = 336952, upload-time = "2025-07-29T12:47:26.59Z" }
wheels = [
    { url = "https://files.pythonhosted.org/packages/24/d4/999d63debd1e53f18c95861ae425dcd4fca1e8ec1934c5906ca8da44e867/sentry_sdk-2.34.0-py2.py3-none-any.whl", hash = "sha256:1c9856d0666c112f3a7a749aba09821e79871b3e7d322833840e9358b8c71a60", size = 357707, upload-time = "2025-07-29T12:47:24.599Z" },
]

[[package]]
name = "seaborn"
version = "0.13.2"
source = { registry = "https://pypi.org/simple" }
dependencies = [
    { name = "matplotlib" },
    { name = "numpy" },
    { name = "pandas" },
]
sdist = { url = "https://files.pythonhosted.org/packages/86/59/a451d7420a77ab0b98f7affa3a1d78a313d2f7281a57afb1a34bae8ab412/seaborn-0.13.2.tar.gz", hash = "sha256:93e60a40988f4d65e9f4885df477e2fdaff6b73a9ded434c1ab356dd57eefff7", size = 1457696, upload-time = "2024-01-25T13:21:52.551Z" }
wheels = [
    { url = "https://files.pythonhosted.org/packages/83/11/00d3c3dfc25ad54e731d91449895a79e4bf2384dc3ac01809010ba88f6d5/seaborn-0.13.2-py3-none-any.whl", hash = "sha256:636f8336facf092165e27924f223d3c62ca560b1f2bb5dff7ab7fad265361987", size = 294914, upload-time = "2024-01-25T13:21:49.598Z" },
]

[[package]]
name = "sentry-sdk"
version = "2.33.2"
source = { registry = "https://pypi.org/simple" }
dependencies = [
    { name = "certifi" },
    { name = "urllib3" },
]
sdist = { url = "https://files.pythonhosted.org/packages/b0/82/dfe4a91fd38e048fbb55ca6c072710408e8802015aa27cde18e8684bb1e9/sentry_sdk-2.33.2.tar.gz", hash = "sha256:e85002234b7b8efac9b74c2d91dbd4f8f3970dc28da8798e39530e65cb740f94", size = 335804, upload-time = "2025-07-22T10:41:18.578Z" }
wheels = [
    { url = "https://files.pythonhosted.org/packages/c2/dc/4d825d5eb6e924dfcc6a91c8185578a7b0a5c41fd2416a6f49c8226d6ef9/sentry_sdk-2.33.2-py2.py3-none-any.whl", hash = "sha256:8d57a3b4861b243aa9d558fda75509ad487db14f488cbdb6c78c614979d77632", size = 356692, upload-time = "2025-07-22T10:41:16.531Z" },
]

[[package]]
name = "setuptools"
version = "80.9.0"
source = { registry = "https://pypi.org/simple" }
sdist = { url = "https://files.pythonhosted.org/packages/18/5d/3bf57dcd21979b887f014ea83c24ae194cfcd12b9e0fda66b957c69d1fca/setuptools-80.9.0.tar.gz", hash = "sha256:f36b47402ecde768dbfafc46e8e4207b4360c654f1f3bb84475f0a28628fb19c", size = 1319958, upload-time = "2025-05-27T00:56:51.443Z" }
wheels = [
    { url = "https://files.pythonhosted.org/packages/a3/dc/17031897dae0efacfea57dfd3a82fdd2a2aeb58e0ff71b77b87e44edc772/setuptools-80.9.0-py3-none-any.whl", hash = "sha256:062d34222ad13e0cc312a4c02d73f059e86a4acbfbdea8f8f76b28c99f306922", size = 1201486, upload-time = "2025-05-27T00:56:49.664Z" },
]

[[package]]
name = "shtab"
version = "1.7.2"
source = { registry = "https://pypi.org/simple" }
sdist = { url = "https://files.pythonhosted.org/packages/5a/3e/837067b970c1d2ffa936c72f384a63fdec4e186b74da781e921354a94024/shtab-1.7.2.tar.gz", hash = "sha256:8c16673ade76a2d42417f03e57acf239bfb5968e842204c17990cae357d07d6f", size = 45751, upload-time = "2025-04-12T20:28:03.271Z" }
wheels = [
    { url = "https://files.pythonhosted.org/packages/74/03/3271b7bb470fbab4adf5bd30b0d32143909d96f3608d815b447357f47f2b/shtab-1.7.2-py3-none-any.whl", hash = "sha256:858a5805f6c137bb0cda4f282d27d08fd44ca487ab4a6a36d2a400263cd0b5c1", size = 14214, upload-time = "2025-04-12T20:28:01.82Z" },
]

[[package]]
<<<<<<< HEAD
=======
name = "six"
version = "1.17.0"
source = { registry = "https://pypi.org/simple" }
sdist = { url = "https://files.pythonhosted.org/packages/94/e7/b2c673351809dca68a0e064b6af791aa332cf192da575fd474ed7d6f16a2/six-1.17.0.tar.gz", hash = "sha256:ff70335d468e7eb6ec65b95b99d3a2836546063f63acc5171de367e834932a81", size = 34031, upload-time = "2024-12-04T17:35:28.174Z" }
wheels = [
    { url = "https://files.pythonhosted.org/packages/b7/ce/149a00dd41f10bc29e5921b496af8b574d8413afcd5e30dfa0ed46c2cc5e/six-1.17.0-py2.py3-none-any.whl", hash = "sha256:4721f391ed90541fddacab5acf947aa0d3dc7d27b2e1e8eda2be8970586c3274", size = 11050, upload-time = "2024-12-04T17:35:26.475Z" },
]

[[package]]
>>>>>>> 77ef265e
name = "smmap"
version = "5.0.2"
source = { registry = "https://pypi.org/simple" }
sdist = { url = "https://files.pythonhosted.org/packages/44/cd/a040c4b3119bbe532e5b0732286f805445375489fceaec1f48306068ee3b/smmap-5.0.2.tar.gz", hash = "sha256:26ea65a03958fa0c8a1c7e8c7a58fdc77221b8910f6be2131affade476898ad5", size = 22329, upload-time = "2025-01-02T07:14:40.909Z" }
wheels = [
    { url = "https://files.pythonhosted.org/packages/04/be/d09147ad1ec7934636ad912901c5fd7667e1c858e19d355237db0d0cd5e4/smmap-5.0.2-py3-none-any.whl", hash = "sha256:b30115f0def7d7531d22a0fb6502488d879e75b260a9db4d0819cfb25403af5e", size = 24303, upload-time = "2025-01-02T07:14:38.724Z" },
]

[[package]]
name = "sympy"
version = "1.14.0"
source = { registry = "https://pypi.org/simple" }
dependencies = [
    { name = "mpmath" },
]
sdist = { url = "https://files.pythonhosted.org/packages/83/d3/803453b36afefb7c2bb238361cd4ae6125a569b4db67cd9e79846ba2d68c/sympy-1.14.0.tar.gz", hash = "sha256:d3d3fe8df1e5a0b42f0e7bdf50541697dbe7d23746e894990c030e2b05e72517", size = 7793921, upload-time = "2025-04-27T18:05:01.611Z" }
wheels = [
    { url = "https://files.pythonhosted.org/packages/a2/09/77d55d46fd61b4a135c444fc97158ef34a095e5681d0a6c10b75bf356191/sympy-1.14.0-py3-none-any.whl", hash = "sha256:e091cc3e99d2141a0ba2847328f5479b05d94a6635cb96148ccb3f34671bd8f5", size = 6299353, upload-time = "2025-04-27T18:04:59.103Z" },
]

[[package]]
name = "tensorboard"
version = "2.20.0"
source = { registry = "https://pypi.org/simple" }
dependencies = [
    { name = "absl-py" },
    { name = "grpcio" },
    { name = "markdown" },
    { name = "numpy" },
    { name = "packaging" },
    { name = "pillow" },
    { name = "protobuf" },
    { name = "setuptools" },
    { name = "tensorboard-data-server" },
    { name = "werkzeug" },
]
wheels = [
    { url = "https://files.pythonhosted.org/packages/9c/d9/a5db55f88f258ac669a92858b70a714bbbd5acd993820b41ec4a96a4d77f/tensorboard-2.20.0-py3-none-any.whl", hash = "sha256:9dc9f978cb84c0723acf9a345d96c184f0293d18f166bb8d59ee098e6cfaaba6", size = 5525680, upload-time = "2025-07-17T19:20:49.638Z" },
]

[[package]]
name = "tensorboard-data-server"
version = "0.7.2"
source = { registry = "https://pypi.org/simple" }
wheels = [
    { url = "https://files.pythonhosted.org/packages/7a/13/e503968fefabd4c6b2650af21e110aa8466fe21432cd7c43a84577a89438/tensorboard_data_server-0.7.2-py3-none-any.whl", hash = "sha256:7e0610d205889588983836ec05dc098e80f97b7e7bbff7e994ebb78f578d0ddb", size = 2356, upload-time = "2023-10-23T21:23:32.16Z" },
    { url = "https://files.pythonhosted.org/packages/b7/85/dabeaf902892922777492e1d253bb7e1264cadce3cea932f7ff599e53fea/tensorboard_data_server-0.7.2-py3-none-macosx_10_9_x86_64.whl", hash = "sha256:9fe5d24221b29625dbc7328b0436ca7fc1c23de4acf4d272f1180856e32f9f60", size = 4823598, upload-time = "2023-10-23T21:23:33.714Z" },
    { url = "https://files.pythonhosted.org/packages/73/c6/825dab04195756cf8ff2e12698f22513b3db2f64925bdd41671bfb33aaa5/tensorboard_data_server-0.7.2-py3-none-manylinux_2_31_x86_64.whl", hash = "sha256:ef687163c24185ae9754ed5650eb5bc4d84ff257aabdc33f0cc6f74d8ba54530", size = 6590363, upload-time = "2023-10-23T21:23:35.583Z" },
]

[[package]]
name = "torch"
version = "2.7.1"
source = { registry = "https://pypi.org/simple" }
dependencies = [
    { name = "filelock" },
    { name = "fsspec" },
    { name = "jinja2" },
    { name = "networkx" },
    { name = "nvidia-cublas-cu12", marker = "platform_machine == 'x86_64' and sys_platform == 'linux'" },
    { name = "nvidia-cuda-cupti-cu12", marker = "platform_machine == 'x86_64' and sys_platform == 'linux'" },
    { name = "nvidia-cuda-nvrtc-cu12", marker = "platform_machine == 'x86_64' and sys_platform == 'linux'" },
    { name = "nvidia-cuda-runtime-cu12", marker = "platform_machine == 'x86_64' and sys_platform == 'linux'" },
    { name = "nvidia-cudnn-cu12", marker = "platform_machine == 'x86_64' and sys_platform == 'linux'" },
    { name = "nvidia-cufft-cu12", marker = "platform_machine == 'x86_64' and sys_platform == 'linux'" },
    { name = "nvidia-cufile-cu12", marker = "platform_machine == 'x86_64' and sys_platform == 'linux'" },
    { name = "nvidia-curand-cu12", marker = "platform_machine == 'x86_64' and sys_platform == 'linux'" },
    { name = "nvidia-cusolver-cu12", marker = "platform_machine == 'x86_64' and sys_platform == 'linux'" },
    { name = "nvidia-cusparse-cu12", marker = "platform_machine == 'x86_64' and sys_platform == 'linux'" },
    { name = "nvidia-cusparselt-cu12", marker = "platform_machine == 'x86_64' and sys_platform == 'linux'" },
    { name = "nvidia-nccl-cu12", marker = "platform_machine == 'x86_64' and sys_platform == 'linux'" },
    { name = "nvidia-nvjitlink-cu12", marker = "platform_machine == 'x86_64' and sys_platform == 'linux'" },
    { name = "nvidia-nvtx-cu12", marker = "platform_machine == 'x86_64' and sys_platform == 'linux'" },
    { name = "setuptools", marker = "python_full_version >= '3.12'" },
    { name = "sympy" },
    { name = "triton", marker = "platform_machine == 'x86_64' and sys_platform == 'linux'" },
    { name = "typing-extensions" },
]
wheels = [
    { url = "https://files.pythonhosted.org/packages/11/56/2eae3494e3d375533034a8e8cf0ba163363e996d85f0629441fa9d9843fe/torch-2.7.1-cp311-cp311-manylinux_2_28_aarch64.whl", hash = "sha256:236f501f2e383f1cb861337bdf057712182f910f10aeaf509065d54d339e49b2", size = 99093039, upload-time = "2025-06-04T17:39:06.963Z" },
    { url = "https://files.pythonhosted.org/packages/e5/94/34b80bd172d0072c9979708ccd279c2da2f55c3ef318eceec276ab9544a4/torch-2.7.1-cp311-cp311-manylinux_2_28_x86_64.whl", hash = "sha256:06eea61f859436622e78dd0cdd51dbc8f8c6d76917a9cf0555a333f9eac31ec1", size = 821174704, upload-time = "2025-06-04T17:37:03.799Z" },
    { url = "https://files.pythonhosted.org/packages/50/9e/acf04ff375b0b49a45511c55d188bcea5c942da2aaf293096676110086d1/torch-2.7.1-cp311-cp311-win_amd64.whl", hash = "sha256:8273145a2e0a3c6f9fd2ac36762d6ee89c26d430e612b95a99885df083b04e52", size = 216095937, upload-time = "2025-06-04T17:39:24.83Z" },
    { url = "https://files.pythonhosted.org/packages/5b/2b/d36d57c66ff031f93b4fa432e86802f84991477e522adcdffd314454326b/torch-2.7.1-cp311-none-macosx_11_0_arm64.whl", hash = "sha256:aea4fc1bf433d12843eb2c6b2204861f43d8364597697074c8d38ae2507f8730", size = 68640034, upload-time = "2025-06-04T17:39:17.989Z" },
    { url = "https://files.pythonhosted.org/packages/87/93/fb505a5022a2e908d81fe9a5e0aa84c86c0d5f408173be71c6018836f34e/torch-2.7.1-cp312-cp312-manylinux_2_28_aarch64.whl", hash = "sha256:27ea1e518df4c9de73af7e8a720770f3628e7f667280bce2be7a16292697e3fa", size = 98948276, upload-time = "2025-06-04T17:39:12.852Z" },
    { url = "https://files.pythonhosted.org/packages/56/7e/67c3fe2b8c33f40af06326a3d6ae7776b3e3a01daa8f71d125d78594d874/torch-2.7.1-cp312-cp312-manylinux_2_28_x86_64.whl", hash = "sha256:c33360cfc2edd976c2633b3b66c769bdcbbf0e0b6550606d188431c81e7dd1fc", size = 821025792, upload-time = "2025-06-04T17:34:58.747Z" },
    { url = "https://files.pythonhosted.org/packages/a1/37/a37495502bc7a23bf34f89584fa5a78e25bae7b8da513bc1b8f97afb7009/torch-2.7.1-cp312-cp312-win_amd64.whl", hash = "sha256:d8bf6e1856ddd1807e79dc57e54d3335f2b62e6f316ed13ed3ecfe1fc1df3d8b", size = 216050349, upload-time = "2025-06-04T17:38:59.709Z" },
    { url = "https://files.pythonhosted.org/packages/3a/60/04b77281c730bb13460628e518c52721257814ac6c298acd25757f6a175c/torch-2.7.1-cp312-none-macosx_11_0_arm64.whl", hash = "sha256:787687087412c4bd68d315e39bc1223f08aae1d16a9e9771d95eabbb04ae98fb", size = 68645146, upload-time = "2025-06-04T17:38:52.97Z" },
    { url = "https://files.pythonhosted.org/packages/66/81/e48c9edb655ee8eb8c2a6026abdb6f8d2146abd1f150979ede807bb75dcb/torch-2.7.1-cp313-cp313-manylinux_2_28_aarch64.whl", hash = "sha256:03563603d931e70722dce0e11999d53aa80a375a3d78e6b39b9f6805ea0a8d28", size = 98946649, upload-time = "2025-06-04T17:38:43.031Z" },
    { url = "https://files.pythonhosted.org/packages/3a/24/efe2f520d75274fc06b695c616415a1e8a1021d87a13c68ff9dce733d088/torch-2.7.1-cp313-cp313-manylinux_2_28_x86_64.whl", hash = "sha256:d632f5417b6980f61404a125b999ca6ebd0b8b4bbdbb5fbbba44374ab619a412", size = 821033192, upload-time = "2025-06-04T17:38:09.146Z" },
    { url = "https://files.pythonhosted.org/packages/dd/d9/9c24d230333ff4e9b6807274f6f8d52a864210b52ec794c5def7925f4495/torch-2.7.1-cp313-cp313-win_amd64.whl", hash = "sha256:23660443e13995ee93e3d844786701ea4ca69f337027b05182f5ba053ce43b38", size = 216055668, upload-time = "2025-06-04T17:38:36.253Z" },
    { url = "https://files.pythonhosted.org/packages/95/bf/e086ee36ddcef9299f6e708d3b6c8487c1651787bb9ee2939eb2a7f74911/torch-2.7.1-cp313-cp313t-macosx_14_0_arm64.whl", hash = "sha256:0da4f4dba9f65d0d203794e619fe7ca3247a55ffdcbd17ae8fb83c8b2dc9b585", size = 68925988, upload-time = "2025-06-04T17:38:29.273Z" },
    { url = "https://files.pythonhosted.org/packages/69/6a/67090dcfe1cf9048448b31555af6efb149f7afa0a310a366adbdada32105/torch-2.7.1-cp313-cp313t-manylinux_2_28_aarch64.whl", hash = "sha256:e08d7e6f21a617fe38eeb46dd2213ded43f27c072e9165dc27300c9ef9570934", size = 99028857, upload-time = "2025-06-04T17:37:50.956Z" },
    { url = "https://files.pythonhosted.org/packages/90/1c/48b988870823d1cc381f15ec4e70ed3d65e043f43f919329b0045ae83529/torch-2.7.1-cp313-cp313t-manylinux_2_28_x86_64.whl", hash = "sha256:30207f672328a42df4f2174b8f426f354b2baa0b7cca3a0adb3d6ab5daf00dc8", size = 821098066, upload-time = "2025-06-04T17:37:33.939Z" },
    { url = "https://files.pythonhosted.org/packages/7b/eb/10050d61c9d5140c5dc04a89ed3257ef1a6b93e49dd91b95363d757071e0/torch-2.7.1-cp313-cp313t-win_amd64.whl", hash = "sha256:79042feca1c634aaf6603fe6feea8c6b30dfa140a6bbc0b973e2260c7e79a22e", size = 216336310, upload-time = "2025-06-04T17:36:09.862Z" },
    { url = "https://files.pythonhosted.org/packages/b1/29/beb45cdf5c4fc3ebe282bf5eafc8dfd925ead7299b3c97491900fe5ed844/torch-2.7.1-cp313-none-macosx_11_0_arm64.whl", hash = "sha256:988b0cbc4333618a1056d2ebad9eb10089637b659eb645434d0809d8d937b946", size = 68645708, upload-time = "2025-06-04T17:34:39.852Z" },
]

[[package]]
name = "tqdm"
version = "4.67.1"
source = { registry = "https://pypi.org/simple" }
dependencies = [
    { name = "colorama", marker = "sys_platform == 'win32'" },
]
sdist = { url = "https://files.pythonhosted.org/packages/a8/4b/29b4ef32e036bb34e4ab51796dd745cdba7ed47ad142a9f4a1eb8e0c744d/tqdm-4.67.1.tar.gz", hash = "sha256:f8aef9c52c08c13a65f30ea34f4e5aac3fd1a34959879d7e59e63027286627f2", size = 169737, upload-time = "2024-11-24T20:12:22.481Z" }
wheels = [
    { url = "https://files.pythonhosted.org/packages/d0/30/dc54f88dd4a2b5dc8a0279bdd7270e735851848b762aeb1c1184ed1f6b14/tqdm-4.67.1-py3-none-any.whl", hash = "sha256:26445eca388f82e72884e0d580d5464cd801a3ea01e63e5601bdff9ba6a48de2", size = 78540, upload-time = "2024-11-24T20:12:19.698Z" },
]

[[package]]
name = "triton"
version = "3.3.1"
source = { registry = "https://pypi.org/simple" }
dependencies = [
    { name = "setuptools", marker = "sys_platform == 'linux'" },
]
wheels = [
    { url = "https://files.pythonhosted.org/packages/21/2f/3e56ea7b58f80ff68899b1dbe810ff257c9d177d288c6b0f55bf2fe4eb50/triton-3.3.1-cp311-cp311-manylinux_2_27_x86_64.manylinux_2_28_x86_64.whl", hash = "sha256:b31e3aa26f8cb3cc5bf4e187bf737cbacf17311e1112b781d4a059353dfd731b", size = 155689937, upload-time = "2025-05-29T23:39:44.182Z" },
    { url = "https://files.pythonhosted.org/packages/24/5f/950fb373bf9c01ad4eb5a8cd5eaf32cdf9e238c02f9293557a2129b9c4ac/triton-3.3.1-cp312-cp312-manylinux_2_27_x86_64.manylinux_2_28_x86_64.whl", hash = "sha256:9999e83aba21e1a78c1f36f21bce621b77bcaa530277a50484a7cb4a822f6e43", size = 155669138, upload-time = "2025-05-29T23:39:51.771Z" },
    { url = "https://files.pythonhosted.org/packages/74/1f/dfb531f90a2d367d914adfee771babbd3f1a5b26c3f5fbc458dee21daa78/triton-3.3.1-cp313-cp313-manylinux_2_27_x86_64.manylinux_2_28_x86_64.whl", hash = "sha256:b89d846b5a4198317fec27a5d3a609ea96b6d557ff44b56c23176546023c4240", size = 155673035, upload-time = "2025-05-29T23:40:02.468Z" },
    { url = "https://files.pythonhosted.org/packages/28/71/bd20ffcb7a64c753dc2463489a61bf69d531f308e390ad06390268c4ea04/triton-3.3.1-cp313-cp313t-manylinux_2_27_x86_64.manylinux_2_28_x86_64.whl", hash = "sha256:a3198adb9d78b77818a5388bff89fa72ff36f9da0bc689db2f0a651a67ce6a42", size = 155735832, upload-time = "2025-05-29T23:40:10.522Z" },
]

[[package]]
name = "typeguard"
version = "4.4.4"
source = { registry = "https://pypi.org/simple" }
dependencies = [
    { name = "typing-extensions" },
]
sdist = { url = "https://files.pythonhosted.org/packages/c7/68/71c1a15b5f65f40e91b65da23b8224dad41349894535a97f63a52e462196/typeguard-4.4.4.tar.gz", hash = "sha256:3a7fd2dffb705d4d0efaed4306a704c89b9dee850b688f060a8b1615a79e5f74", size = 75203, upload-time = "2025-06-18T09:56:07.624Z" }
wheels = [
    { url = "https://files.pythonhosted.org/packages/1b/a9/e3aee762739c1d7528da1c3e06d518503f8b6c439c35549b53735ba52ead/typeguard-4.4.4-py3-none-any.whl", hash = "sha256:b5f562281b6bfa1f5492470464730ef001646128b180769880468bd84b68b09e", size = 34874, upload-time = "2025-06-18T09:56:05.999Z" },
]

[[package]]
name = "typing-extensions"
version = "4.14.1"
source = { registry = "https://pypi.org/simple" }
sdist = { url = "https://files.pythonhosted.org/packages/98/5a/da40306b885cc8c09109dc2e1abd358d5684b1425678151cdaed4731c822/typing_extensions-4.14.1.tar.gz", hash = "sha256:38b39f4aeeab64884ce9f74c94263ef78f3c22467c8724005483154c26648d36", size = 107673, upload-time = "2025-07-04T13:28:34.16Z" }
wheels = [
    { url = "https://files.pythonhosted.org/packages/b5/00/d631e67a838026495268c2f6884f3711a15a9a2a96cd244fdaea53b823fb/typing_extensions-4.14.1-py3-none-any.whl", hash = "sha256:d1e1e3b58374dc93031d6eda2420a48ea44a36c2b4766a4fdeb3710755731d76", size = 43906, upload-time = "2025-07-04T13:28:32.743Z" },
]

[[package]]
name = "typing-inspection"
version = "0.4.1"
source = { registry = "https://pypi.org/simple" }
dependencies = [
    { name = "typing-extensions" },
]
sdist = { url = "https://files.pythonhosted.org/packages/f8/b1/0c11f5058406b3af7609f121aaa6b609744687f1d158b3c3a5bf4cc94238/typing_inspection-0.4.1.tar.gz", hash = "sha256:6ae134cc0203c33377d43188d4064e9b357dba58cff3185f22924610e70a9d28", size = 75726, upload-time = "2025-05-21T18:55:23.885Z" }
wheels = [
    { url = "https://files.pythonhosted.org/packages/17/69/cd203477f944c353c31bade965f880aa1061fd6bf05ded0726ca845b6ff7/typing_inspection-0.4.1-py3-none-any.whl", hash = "sha256:389055682238f53b04f7badcb49b989835495a96700ced5dab2d8feae4b26f51", size = 14552, upload-time = "2025-05-21T18:55:22.152Z" },
]

[[package]]
name = "tyro"
version = "0.9.26"
source = { registry = "https://pypi.org/simple" }
dependencies = [
    { name = "colorama", marker = "sys_platform == 'win32'" },
    { name = "docstring-parser" },
    { name = "rich" },
    { name = "shtab" },
    { name = "typeguard" },
    { name = "typing-extensions" },
]
sdist = { url = "https://files.pythonhosted.org/packages/b6/1d/61cfef825dcdefbc0fe6f40d7f692278ebaedcbc1ffbf736fc9e4f7d13a6/tyro-0.9.26.tar.gz", hash = "sha256:cd7b4facca2266cfc2b12cb2f7c3c261baa2763e5c693f56aa9654fb58253b5b", size = 306902, upload-time = "2025-07-01T16:34:13.585Z" }
wheels = [
    { url = "https://files.pythonhosted.org/packages/01/83/704823e9fbd6d0cb3f67e6a0f3ff5c357610561e170f3ae84dc3a6e697cf/tyro-0.9.26-py3-none-any.whl", hash = "sha256:af04702ca3a67e8193388897fc524f3f357285b86bdfa2e05606adc53199e564", size = 128982, upload-time = "2025-07-01T16:34:11.941Z" },
]

[[package]]
name = "tzdata"
version = "2025.2"
source = { registry = "https://pypi.org/simple" }
sdist = { url = "https://files.pythonhosted.org/packages/95/32/1a225d6164441be760d75c2c42e2780dc0873fe382da3e98a2e1e48361e5/tzdata-2025.2.tar.gz", hash = "sha256:b60a638fcc0daffadf82fe0f57e53d06bdec2f36c4df66280ae79bce6bd6f2b9", size = 196380, upload-time = "2025-03-23T13:54:43.652Z" }
wheels = [
    { url = "https://files.pythonhosted.org/packages/5c/23/c7abc0ca0a1526a0774eca151daeb8de62ec457e77262b66b359c3c7679e/tzdata-2025.2-py2.py3-none-any.whl", hash = "sha256:1a403fada01ff9221ca8044d701868fa132215d84beb92242d9acd2147f667a8", size = 347839, upload-time = "2025-03-23T13:54:41.845Z" },
]

[[package]]
name = "urllib3"
version = "2.5.0"
source = { registry = "https://pypi.org/simple" }
sdist = { url = "https://files.pythonhosted.org/packages/15/22/9ee70a2574a4f4599c47dd506532914ce044817c7752a79b6a51286319bc/urllib3-2.5.0.tar.gz", hash = "sha256:3fc47733c7e419d4bc3f6b3dc2b4f890bb743906a30d56ba4a5bfa4bbff92760", size = 393185, upload-time = "2025-06-18T14:07:41.644Z" }
wheels = [
    { url = "https://files.pythonhosted.org/packages/a7/c2/fe1e52489ae3122415c51f387e221dd0773709bad6c6cdaa599e8a2c5185/urllib3-2.5.0-py3-none-any.whl", hash = "sha256:e6b01673c0fa6a13e374b50871808eb3bf7046c4b125b216f6bf1cc604cff0dc", size = 129795, upload-time = "2025-06-18T14:07:40.39Z" },
]

[[package]]
name = "wandb"
version = "0.21.0"
source = { registry = "https://pypi.org/simple" }
dependencies = [
    { name = "click" },
    { name = "gitpython" },
    { name = "packaging" },
    { name = "platformdirs" },
    { name = "protobuf" },
    { name = "pydantic" },
    { name = "pyyaml" },
    { name = "requests" },
    { name = "sentry-sdk" },
    { name = "typing-extensions" },
]
sdist = { url = "https://files.pythonhosted.org/packages/73/09/c84264a219e20efd615e4d5d150cc7d359d57d51328d3fa94ee02d70ed9c/wandb-0.21.0.tar.gz", hash = "sha256:473e01ef200b59d780416062991effa7349a34e51425d4be5ff482af2dc39e02", size = 40085784, upload-time = "2025-07-02T00:24:15.516Z" }
wheels = [
    { url = "https://files.pythonhosted.org/packages/38/dd/65eac086e1bc337bb5f0eed65ba1fe4a6dbc62c97f094e8e9df1ef83ffed/wandb-0.21.0-py3-none-any.whl", hash = "sha256:316e8cd4329738f7562f7369e6eabeeb28ef9d473203f7ead0d03e5dba01c90d", size = 6504284, upload-time = "2025-07-02T00:23:46.671Z" },
    { url = "https://files.pythonhosted.org/packages/17/a7/80556ce9097f59e10807aa68f4a9b29d736a90dca60852a9e2af1641baf8/wandb-0.21.0-py3-none-macosx_10_14_x86_64.whl", hash = "sha256:701d9cbdfcc8550a330c1b54a26f1585519180e0f19247867446593d34ace46b", size = 21717388, upload-time = "2025-07-02T00:23:49.348Z" },
    { url = "https://files.pythonhosted.org/packages/23/ae/660bc75aa37bd23409822ea5ed616177d94873172d34271693c80405c820/wandb-0.21.0-py3-none-macosx_11_0_arm64.whl", hash = "sha256:01689faa6b691df23ba2367e0a1ecf6e4d0be44474905840098eedd1fbcb8bdf", size = 21141465, upload-time = "2025-07-02T00:23:52.602Z" },
    { url = "https://files.pythonhosted.org/packages/23/ab/9861929530be56557c74002868c85d0d8ac57050cc21863afe909ae3d46f/wandb-0.21.0-py3-none-macosx_11_0_x86_64.whl", hash = "sha256:55d3f42ddb7971d1699752dff2b85bcb5906ad098d18ab62846c82e9ce5a238d", size = 21793511, upload-time = "2025-07-02T00:23:55.447Z" },
    { url = "https://files.pythonhosted.org/packages/de/52/e5cad2eff6fbed1ac06f4a5b718457fa2fd437f84f5c8f0d31995a2ef046/wandb-0.21.0-py3-none-manylinux_2_17_aarch64.manylinux2014_aarch64.whl", hash = "sha256:893508f0c7da48917448daa5cd622c27ce7ce15119adaa861185034c2bd7b14c", size = 20704643, upload-time = "2025-07-02T00:23:58.255Z" },
    { url = "https://files.pythonhosted.org/packages/83/8f/6bed9358cc33767c877b221d4f565e1ddf00caf4bbbe54d2e3bbc932c6a7/wandb-0.21.0-py3-none-manylinux_2_17_x86_64.manylinux2014_x86_64.whl", hash = "sha256:a4e8245a8912247ddf7654f7b5330f583a6c56ab88fee65589158490d583c57d", size = 22243012, upload-time = "2025-07-02T00:24:01.423Z" },
    { url = "https://files.pythonhosted.org/packages/be/61/9048015412ea5ca916844af55add4fed7c21fe1ad70bb137951e70b550c5/wandb-0.21.0-py3-none-musllinux_1_2_aarch64.whl", hash = "sha256:2e4c4f951e0d02755e315679bfdcb5bc38c1b02e2e5abc5432b91a91bb0cf246", size = 20716440, upload-time = "2025-07-02T00:24:04.198Z" },
    { url = "https://files.pythonhosted.org/packages/02/d9/fcd2273d8ec3f79323e40a031aba5d32d6fa9065702010eb428b5ffbab62/wandb-0.21.0-py3-none-musllinux_1_2_x86_64.whl", hash = "sha256:873749966eeac0069e0e742e6210641b6227d454fb1dae2cf5c437c6ed42d3ca", size = 22320652, upload-time = "2025-07-02T00:24:07.175Z" },
    { url = "https://files.pythonhosted.org/packages/80/68/b8308db6b9c3c96dcd03be17c019aee105e1d7dc1e74d70756cdfb9241c6/wandb-0.21.0-py3-none-win32.whl", hash = "sha256:9d3cccfba658fa011d6cab9045fa4f070a444885e8902ae863802549106a5dab", size = 21484296, upload-time = "2025-07-02T00:24:10.147Z" },
    { url = "https://files.pythonhosted.org/packages/cf/96/71cc033e8abd00e54465e68764709ed945e2da2d66d764f72f4660262b22/wandb-0.21.0-py3-none-win_amd64.whl", hash = "sha256:28a0b2dad09d7c7344ac62b0276be18a2492a5578e4d7c84937a3e1991edaac7", size = 21484301, upload-time = "2025-07-02T00:24:12.658Z" },
]

[[package]]
name = "werkzeug"
version = "3.1.3"
source = { registry = "https://pypi.org/simple" }
dependencies = [
    { name = "markupsafe" },
]
sdist = { url = "https://files.pythonhosted.org/packages/9f/69/83029f1f6300c5fb2471d621ab06f6ec6b3324685a2ce0f9777fd4a8b71e/werkzeug-3.1.3.tar.gz", hash = "sha256:60723ce945c19328679790e3282cc758aa4a6040e4bb330f53d30fa546d44746", size = 806925, upload-time = "2024-11-08T15:52:18.093Z" }
wheels = [
    { url = "https://files.pythonhosted.org/packages/52/24/ab44c871b0f07f491e5d2ad12c9bd7358e527510618cb1b803a88e986db1/werkzeug-3.1.3-py3-none-any.whl", hash = "sha256:54b78bf3716d19a65be4fceccc0d1d7b89e608834989dfae50ea87564639213e", size = 224498, upload-time = "2024-11-08T15:52:16.132Z" },
]<|MERGE_RESOLUTION|>--- conflicted
+++ resolved
@@ -2,21 +2,10 @@
 revision = 2
 requires-python = ">=3.11"
 resolution-markers = [
-<<<<<<< HEAD
     "python_full_version >= '3.12' and sys_platform == 'linux'",
     "python_full_version >= '3.12' and sys_platform != 'linux'",
     "python_full_version < '3.12' and sys_platform == 'linux'",
     "python_full_version < '3.12' and sys_platform != 'linux'",
-=======
-    "python_full_version >= '3.12' and platform_machine == 'aarch64' and sys_platform == 'linux'",
-    "python_full_version >= '3.12' and platform_machine != 'aarch64' and sys_platform == 'linux'",
-    "python_full_version >= '3.12' and sys_platform == 'darwin'",
-    "python_full_version >= '3.12' and sys_platform != 'darwin' and sys_platform != 'linux'",
-    "python_full_version < '3.12' and platform_machine == 'aarch64' and sys_platform == 'linux'",
-    "python_full_version < '3.12' and platform_machine != 'aarch64' and sys_platform == 'linux'",
-    "python_full_version < '3.12' and sys_platform == 'darwin'",
-    "python_full_version < '3.12' and sys_platform != 'darwin' and sys_platform != 'linux'",
->>>>>>> 77ef265e
 ]
 
 [[package]]
@@ -1033,21 +1022,6 @@
 ]
 
 [[package]]
-<<<<<<< HEAD
-=======
-name = "proglog"
-version = "0.1.12"
-source = { registry = "https://pypi.org/simple" }
-dependencies = [
-    { name = "tqdm" },
-]
-sdist = { url = "https://files.pythonhosted.org/packages/c2/af/c108866c452eda1132f3d6b3cb6be2ae8430c97e9309f38ca9dbd430af37/proglog-0.1.12.tar.gz", hash = "sha256:361ee074721c277b89b75c061336cb8c5f287c92b043efa562ccf7866cda931c", size = 8794, upload-time = "2025-05-09T14:36:18.316Z" }
-wheels = [
-    { url = "https://files.pythonhosted.org/packages/c1/1b/f7ea6cde25621cd9236541c66ff018f4268012a534ec31032bcb187dc5e7/proglog-0.1.12-py3-none-any.whl", hash = "sha256:ccaafce51e80a81c65dc907a460c07ccb8ec1f78dc660cfd8f9ec3a22f01b84c", size = 6337, upload-time = "2025-05-09T14:36:16.798Z" },
-]
-
-[[package]]
->>>>>>> 77ef265e
 name = "protobuf"
 version = "6.31.1"
 source = { registry = "https://pypi.org/simple" }
@@ -1311,18 +1285,6 @@
 ]
 
 [[package]]
-<<<<<<< HEAD
-=======
-name = "six"
-version = "1.17.0"
-source = { registry = "https://pypi.org/simple" }
-sdist = { url = "https://files.pythonhosted.org/packages/94/e7/b2c673351809dca68a0e064b6af791aa332cf192da575fd474ed7d6f16a2/six-1.17.0.tar.gz", hash = "sha256:ff70335d468e7eb6ec65b95b99d3a2836546063f63acc5171de367e834932a81", size = 34031, upload-time = "2024-12-04T17:35:28.174Z" }
-wheels = [
-    { url = "https://files.pythonhosted.org/packages/b7/ce/149a00dd41f10bc29e5921b496af8b574d8413afcd5e30dfa0ed46c2cc5e/six-1.17.0-py2.py3-none-any.whl", hash = "sha256:4721f391ed90541fddacab5acf947aa0d3dc7d27b2e1e8eda2be8970586c3274", size = 11050, upload-time = "2024-12-04T17:35:26.475Z" },
-]
-
-[[package]]
->>>>>>> 77ef265e
 name = "smmap"
 version = "5.0.2"
 source = { registry = "https://pypi.org/simple" }
