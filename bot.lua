--- conflicted
+++ resolved
@@ -25,11 +25,7 @@
 -- CHANGE ME
 Bot.SETTINGS = {
     stake = 1,
-<<<<<<< HEAD
     deck = "Plasma Deck",
-=======
-    deck = "Red Deck",
->>>>>>> 77816b5b
 
     -- Keep these nil for random seed
     seed = "1OGB5WO",
